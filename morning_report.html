<!DOCTYPE html>
<html lang="en">

<head>
    <meta name="viewport" content="width=device-width, initial-scale=1.0">
    <meta charset="UTF-8">
    <title>GridWorks Message Tracker</title>
    <!-- Fonts -->
    <link href="https://fonts.googleapis.com/css2?family=Montserrat:wght@400;700&display=swap" rel="stylesheet">
    <!-- Libraries -->
    <script src="https://cdnjs.cloudflare.com/ajax/libs/jszip/3.10.1/jszip.min.js"></script>
    <script src="https://cdn.jsdelivr.net/npm/luxon@3.0.1/build/global/luxon.min.js"></script>
    
    <script>
        let password;
        let darkmode_tf = false;
        // let api_host = 'http://localhost:8000'
        let api_host = 'https://visualizer.electricity.works'

        async function getMessages(password, start_ms, end_ms, message_types, house_alias) {

            disable_plot_buttons()
            showLoader()
            
            try {
<<<<<<< HEAD
                const response = await fetch(`https://visualizer.electricity.works/messages`, {
                // const response = await fetch(`http://localhost:8000/messages`, {
=======
                const response = await fetch(`${api_host}/messages`, {
>>>>>>> 72bd2883
                    method: 'POST',
                    headers: {
                        'Content-Type': 'application/json'
                    },
                    body: JSON.stringify({
                        house_alias: house_alias,
                        password: password, 
                        selected_channels: [],
                        selected_message_types: message_types,
                        start_ms: start_ms, 
                        end_ms: end_ms,
                        darkmode: darkmode_tf,
                    })
                });
                const contentType = response.headers.get("Content-Type");
                if (contentType && contentType.includes("application/json")) {
                    const data = await response.json();
                    if ('success' in data) {
                        if (data.success === false) {
                            alert(data.message);
                            if (data.reload) {
                                location.reload();
                            }
                            return;
                        }
                    }
                    console.log("About to render table...")
                    renderTable(data);
                    console.log("Done")
                }
            } catch (error) {
                console.error('Error fetching messages:', error);
                alert(`Error fetching messages.`);
            } finally {
                enable_plot_buttons();
                hideLoader();
            }
        }

        function renderTable(data) {
            console.log('Rendering table with data:', data);

            // First render the SummaryTable (if it exists)
            if (data.SummaryTable) {
                const summaryTable = document.createElement('table');
                summaryTable.classList.add('summary-table');

                // Create table headers for the SummaryTable
                const summaryHeaderRow = document.createElement('tr');
                const th1 = document.createElement('th');
                th1.textContent = "Log level";
                summaryHeaderRow.appendChild(th1);
                const th2 = document.createElement('th');
                th2.textContent = "Count";
                summaryHeaderRow.appendChild(th2);
                summaryTable.appendChild(summaryHeaderRow);

                // Render each row of the SummaryTable
                Object.keys(data.SummaryTable).forEach(logLevel => {
                    const row = document.createElement('tr');
                    const logLevelCell = document.createElement('td');
                    logLevelCell.textContent = logLevel;  // Log level
                    const countCell = document.createElement('td');
                    countCell.textContent = data.SummaryTable[logLevel];  // Count

                    row.appendChild(logLevelCell);
                    row.appendChild(countCell);
                    summaryTable.appendChild(row);
                });

                // Insert the summary table above the main data table
                const tableContainer = document.getElementById('table-container');
                tableContainer.innerHTML = ''; // Clear any existing content in the container
                tableContainer.appendChild(summaryTable);  // Add the summary table first
            }

            // Now render the main data table (excluding "Details" and "SummaryTable" keys)
            const table = document.createElement('table');
            table.classList.add('data-table');

            // Create table headers for the main data table
            const headerRow = document.createElement('tr');
            Object.keys(data).forEach(key => {
                if (key !== "Details" && key !== "SummaryTable") {
                    const th = document.createElement('th');
                    th.textContent = key;
                    headerRow.appendChild(th);
                }
            });
            table.appendChild(headerRow);

            // Determine the number of rows based on the first column
            const numRows = data[Object.keys(data)[0]].length;

            // Add the rows to the main data table
            for (let i = 0; i < numRows; i++) {
                const row = document.createElement('tr');
                row.dataset.index = i;

                Object.keys(data).forEach(key => {
                    if (key !== "Details" && key !== "SummaryTable") {
                        const td = document.createElement('td');
                        td.textContent = data[key][i];
                        row.appendChild(td);
                    }
                });

                row.addEventListener('click', function() {
                    displayDetails(data, i);
                });

                table.appendChild(row);
            }

            // Append the main data table below the summary table
            const tableContainer = document.getElementById('table-container');
            tableContainer.appendChild(table);  // Add the main table
        }


        function displayDetails(data, index) {
            const details = data.Details[index];
            const timeCreated = data["Time created"][index];
            const fromNode = data["From node"][index];
            const logLevel = data["Log level"][index];
            const summary = data["Summary"][index];
            
            const detailsContainer = document.getElementById('details-container');
            const overlay = document.getElementById('details-overlay');
            const detailsContent = document.getElementById('details-content');

            if (detailsContainer && overlay && detailsContent) {
                let detailsHTML = `
                    <b>Log level:</b> ${logLevel}<br>
                    <b>From node:</b> ${fromNode}<br>
                    <b>Summary:</b> ${summary}<br>
                    <b>Time created:</b> ${timeCreated}<br>
                    <p>${details}</p>
                `;
                detailsContent.innerHTML = detailsHTML;

                overlay.style.display = 'flex';
                detailsContainer.classList.add('show');

                const closeBtn = document.getElementById('close-btn');
                closeBtn.addEventListener('click', function() {
                    closeModal(overlay, detailsContainer);
                });

                overlay.addEventListener('click', function(event) {
                    if (event.target === overlay) {
                        closeModal(overlay, detailsContainer);
                    }
                });
            } else {
                console.error('Overlay or container not found');
            }
        }

        function closeModal(overlay, detailsContainer) {
            overlay.style.display = 'none';
            detailsContainer.classList.remove('show');
        }



        function getDefaultDate(is_start) {
            const nyDate = new Date(new Date().toLocaleString("en-US", { timeZone: "America/New_York" }));
            if (is_start) { 
                nyDate.setDate(nyDate.getDate() - 1);
                nyDate.setHours(20, 0, 0, 0);
            } else {
                nyDate.setMinutes(nyDate.getMinutes() + 1);  
            } 
            const year = nyDate.getFullYear();
            const month = String(nyDate.getMonth() + 1).padStart(2, '0');
            const day = String(nyDate.getDate()).padStart(2, '0');
            return `${year}-${month}-${day}`;
        }

        function getDefaultTime(is_start) {
            const nyDate = new Date(new Date().toLocaleString("en-US", { timeZone: "America/New_York" }));
            if (is_start) { 
                nyDate.setDate(nyDate.getDate() - 1);
                nyDate.setHours(20, 0, 0, 0);
            } else {
                nyDate.setMinutes(nyDate.getMinutes() + 1);  
            }  
            const hours = String(nyDate.getHours()).padStart(2, '0');
            const minutes = String(nyDate.getMinutes()).padStart(2, '0');

            return `${hours}:${minutes}`;
        }

        function setNow() {
            const nyDate = new Date(new Date().toLocaleString("en-US", { timeZone: "America/New_York" }));
            nyDate.setMinutes(nyDate.getMinutes() + 1);
            document.getElementById('endDatePicker').value = nyDate.toISOString().split('T')[0];
            document.getElementById('endTimePicker').value = nyDate.toTimeString().split(' ')[0].substring(0, 5);
            // getData(event)
        }

        function enable_plot_buttons() {
            console.log('Enabled')
            const submitButton = document.querySelector('#form2 input[type="submit"]');
            const nowButton = document.getElementById('nowButton');
            const loadingText = document.getElementById('loadingText');
            submitButton.style.display = 'inline';
            nowButton.style.display = 'inline';
            loadingText.style.display = 'none';
        }

        function disable_plot_buttons() {
            console.log('Disabled')
            const submitButton = document.querySelector('#form2 input[type="submit"]');
            const nowButton = document.getElementById('nowButton');
            const loadingText = document.getElementById('loadingText');
            submitButton.style.display = 'none';
            nowButton.style.display = 'none';
            loadingText.style.display = 'inline';
        }

        function LogIn(event) {
            event.preventDefault();
            password = document.getElementById("passwd").value;
            document.getElementById("login").style.display = "none";
            document.getElementById('startDatePicker').value = getDefaultDate(true);
            document.getElementById('startTimePicker').value = getDefaultTime(true);
            document.getElementById('endDatePicker').value = getDefaultDate();
            document.getElementById('endTimePicker').value = getDefaultTime();
            document.getElementById("content").style.display = "block";
            getData(event);
        }

        function getData(event) {
            event.preventDefault();

            const selectedMessageTypes = Array.from(document.querySelectorAll('input[name="channels"]:checked'))
                .map(checkbox => checkbox.value);

            const houseAlias = document.getElementById('housealias').value;

            const startdate = document.getElementById('startDatePicker').value;
            const starttime = document.getElementById('startTimePicker').value;
            const starttime_luxon = luxon.DateTime.fromFormat(`${startdate} ${starttime}`, 'yyyy-MM-dd HH:mm', { zone: 'America/New_York' });
            const startUnixMilliseconds = starttime_luxon.toUTC().toMillis();

            const enddate = document.getElementById('endDatePicker').value;
            const endtime = document.getElementById('endTimePicker').value;
            const endtime_luxon = luxon.DateTime.fromFormat(`${enddate} ${endtime}`, 'yyyy-MM-dd HH:mm', { zone: 'America/New_York' });
            const endUnixMilliseconds = endtime_luxon.toUTC().toMillis();

            getMessages(password, startUnixMilliseconds, endUnixMilliseconds, selectedMessageTypes, houseAlias)
        }

        function dropDownMenu(){
            const header = document.getElementById("header");
            if (header.style.height === '75px') {
                document.getElementById("header").style.height = "238px";

            } else {
                document.getElementById("header").style.height = "75px";
            }
        }

        function showLoader() {
            const loader = document.getElementById('loader');
            loader.style.display = 'inline-block';
        }

        function hideLoader() {
            const loader = document.getElementById('loader');
            loader.style.display = 'none';
        }

        function toggleDarkMode() {
            const toggleButton = document.getElementById('toggle-mode');
            document.body.classList.toggle('dark-mode');
            darkmode_tf = !darkmode_tf
        }
            
    </script>

    <style>

        :root {
            --body-bgcolor: #ffffff;
            --header-textcolor: #555555;
            --header-bgcolor: #F5F5F7;
            --box-bgcolor: #F5F5F7;
            --borderbottom: rgb(226,226,226);
            --box-textcolor: rgb(55,55,55);
            --button-bgcolor: #3f3f3f;
            --button-hover: #3f3f3f;
            --button-options: #3f3f3f;
            --options-hover: #3f3f3f;
            --inputs-bgcolor: #ffffff;
            --loading-color: rgba(255, 255, 255, 0.636);
            --loading-bgcolor:rgba(169, 169, 169, 0.594);
            --checkbox-textcolor: #555;
            --loader-bigpart: #cdcdcd;
            --loader-smallpart: #3f3f3f;
        }

        .dark-mode {
            --body-bgcolor: #222222;
            --header-textcolor: #f5f5f7;
            --header-bgcolor: #222222;
            --box-bgcolor: #3a3a3a;
            --borderbottom: #515151;
            --box-textcolor: #f5f5f7;
            --button-bgcolor: #6d6d6d;
            --button-hover: #787878;
            --button-options: #cbcbcb;
            --options-hover: transparent;
            --inputs-bgcolor: #e7e7e7;
            --loading-color: rgba(206, 206, 206, 0.636);
            --loading-bgcolor: rgba(107, 107, 107, 0.246);
            --checkbox-textcolor: #dbdbdb;
            --loader-bigpart: #cdcdcd;
            --loader-smallpart: #3a3a3a;
        }

        body {
            background-color: var(--body-bgcolor);
            font-family: 'Helvetica Neue', Arial, sans-serif;
            margin: 0;
            padding: 0;
            font-family: 'Montserrat';
        }

        .data-table, .summary-table {
            width: 100%;
            border-collapse: collapse;
        }

        .data-table th, .data-table td, .summary-table th, .summary-table td {
            border: 1px solid #ddd;
            padding: 8px;
            text-align: left;
        }

        .data-table th, .summary-table th {
            background-color: #f2f2f2;
        }
        
        .data-table tr:hover {
            background-color: var(--header-bgcolor); 
            cursor: pointer;
        }

        .summary-table {
            max-width: 500px;
            margin-bottom: 40px;
        }

        #details-overlay {
            position: fixed;
            top: 0;
            left: 0;
            width: 100%;
            height: 100%;
            background-color: rgba(0, 0, 0, 0.5);
            display: none;
            justify-content: center;
            align-items: center;
            z-index: 999;
        }

        #details-container {
            position: relative;
            background-color: #fff;
            border-radius: 8px;
            padding-top: 30px;
            padding-bottom: 30px;
            padding-left: 50px;
            padding-right: 50px;
            max-width: 80%;
            min-width: 60%;
            max-height: 80%;
            overflow-y:scroll; 
            box-shadow: 0 4px 8px rgba(0, 0, 0, 0.2);
            z-index: 1000;
            transform: scale(0);
            transform-origin: center;
            transition: transform 0.3s ease-out;
        }

        #details-container.show {
            transform: scale(1);
        }

        #close-btn {
            font-family: 'Montserrat';
            position: absolute;
            top: 10px;
            right: 10px;
            background-color:var(--button-bgcolor); 
            color: #fff;
            border: none;
            border-radius: 50%;
            font-size: 18px;
            padding: 5px 10px;
            cursor: pointer;
        }

        #close-btn:hover {
            background-color:var(--button-hover);
        }


        .details-content {
            white-space: pre-wrap;
        }

        #header{
            height: 75px; 
            color: var(--header-textcolor); 
            background-color: var(--header-bgcolor); 
            display: flex; 
            align-items: stretch;
            margin-bottom: 0;
        }

        a {
            color: var(--header-textcolor);
            text-decoration: none;
        }

        #pageTitle {
            font-family: 'Montserrat';
            font-size: 40px;
            padding: 20px;
            padding-left:5%;
            color: #323232
        }

        #houseAliasHeader {
            color: var(--header-textcolor);
            font-family: 'Montserrat';
            font-size: 35px;
            padding-bottom: 25px;
            margin: 0px;
        }

        #LoginHeader {
            color: var(--header-textcolor);
            font-family: 'Montserrat';
            font-size: 35px;
            padding-bottom: 15px;
            margin: 0px;
        }

        #checkboxButton {
            margin-right: 12px;
        }

        #submit_button, #close-button, #csv_button, #login-button, #nowButton, #checkboxButton{
            cursor: pointer;
            font-size:15px;
            font-family: 'Montserrat';
            margin-top:0px;
            color:white;
            border-radius:30px;
            text-align:center;
            height:40px;
            padding-left: 20px;
            padding-right: 20px;
            background-color:var(--button-bgcolor); 
            border: none;
        }

        #nowButton, #checkboxButton {
            cursor: pointer;
            font-size:15px;
            font-family: 'Montserrat';
            margin-top:0px;
            color:var(--button-options);
            background-color: transparent;
            border-radius:30px;
            text-align:center;
            height:40px;
            padding-left: 15px;
            padding-right: 15px;
            border: var(--button-options) 2px solid;
        }

        #login-button {
            margin-top: 10px;
        }

        #nowButton {
            color: rgb(63, 63, 63);
            background-color: var(--inputs-bgcolor);
            margin-left:0px;
            border-radius: 5px;
            border: none
        }

        #submit_button:hover, #close-button:hover, #csv_button:hover, #login-button:hover, #nowButton:hover {
            background-color:var(--button-hover);
        }

        #checkboxButton:hover {
            background-color:var(--options-hover);
            color:white;
        }

        #nowButton:hover {
            background-color: white;
        }

        #Inputs, #LoginBox{
            min-height: 110px;
            margin-left: 5%;
            margin-right: 5%;
            margin-bottom: 50px;
            margin-top:30px;
            padding: 30px;
            background-color: var(--box-bgcolor);
            border-radius: 10px;
        }

        #LoginBox {
            padding-bottom: 80px;
        }

        #checkboxDiv{
            color: var(--box-textcolor);
            margin-bottom: 25px;
        }

        #GWlogo {
            height: 75px; 
            margin: 0; 
            padding: 0; 
            width:100%; 
            min-width: 175px; 
            display: flex; 
            justify-content: center; 
            align-items: center;
            font-size: 16px;
        }

        .menuItem {
            cursor: pointer;
            height: 75px; 
            margin: 0; 
            padding: 0; 
            display: flex; 
            align-items: center; 
            justify-content: center;
            flex: 1;
            width: 20vw;
            max-width: 135px;
            min-width: 100px;
            transition: all 0.3s ease;
        }

        #menubutton{
            display: none;
        }

        #darkbutton {
            position: absolute;
            display: flex; 
            font-size: 20px;
            height:75px;
            width: 40px;
            right:30px;
            cursor: pointer;
            justify-content: center;
            align-items: center; 
            flex-direction: column;
        }

        .toggle-circle {
            width: 15px;
            height: 15px;
            background-color: var(--header-textcolor, #333); /* dark color */
            border-radius: 50%;
            position: absolute;
            top: 30px;
            left: 12.5px;
            transition: transform 0.3s ease;
        }

        .toggle-circle::before {
            content: '';
            width: 10px;
            height: 10px;
            background-color: var(--header-bgcolor, #333);
            border-radius: 50%;
            position: absolute;
            left: 7px;
            top: 1px;
        }

        @media (max-width: 800px) {
            #GWlogo {
                border-bottom: var(--borderbottom) 0.5px solid;
            }
            .menuItem {
                width: 100%;
                max-width: 100%;
                height:40px;
                border-bottom: var(--borderbottom) 0.5px solid;
            }
            #header {
                flex-direction: column;
                height: 75px;
                overflow:hidden
            }
            #menubutton {
                position: absolute;
                display: flex; 
                font-size: 20px;
                right:0;
                height:75px;
                width: 75px;
                cursor: pointer;
                justify-content: center;
                align-items: center; 
                flex-direction: column;
            }
            #darkbutton {
                right:60px;
            }
        }

        #passwd, #startDatePicker, #startTimePicker, #endDatePicker, #endTimePicker, #housealias {
            margin-top: 10px;
            height: 40px;
            border-radius: 5px;
            border: none;
            background-color: var(--inputs-bgcolor);
            color: rgb(53, 53, 53);
            padding-left: 15px;
            padding-right: 10px;
            margin-bottom: 10px;
            font-size: 16px;
            font-family: 'Montserrat';
        }

        #housealias {
            margin-bottom: 25px;
        }

        #table-container {
            margin-left: 5%;
            margin-right: 5%;
            padding-top: 10px;
            margin-bottom: 60px;
        }

        #footer {
            background-color: #eeeeee;
            color: #6c6c6c;
            font-size: 14px;
            width: 100%;
            margin: 0px;
            padding: 10px;
            text-align: center;
            bottom: 0;
            left: 0;
        }

        input[type="checkbox"] {
            appearance: none;
            width: 22px;
            height: 22px;
            border: 2px solid #d1d1d6;
            border-radius: 4px;
            background-color: var(--box-bgcolor);
            position: relative;
            cursor: pointer;
            margin-right: 10px;
            transition: background-color 0.2s ease, border-color 0.2s ease;
        }

        input[type="checkbox"]:checked {
            background-color: #d1d1d6;
            border-color: #d1d1d6;
        }

        #checkboxDiv label {
            display: inline-flex;
            align-items: center;
            font-size: 16px;
            color: var(--checbox-textcolor);
            cursor: pointer;
            user-select: none;
        }

        #loadingText, #csvLoadingText {
            /* cursor:progress; */
            font-size:15px;
            font-family: 'Montserrat';
            margin-top:0px;
            color:var(--loading-color);
            border-radius:30px;
            text-align:center;
            height:40px;
            padding-left: 20px;
            padding-right: 20px;
            background-color:var(--loading-bgcolor); 
            border: none;
        } 

        #loader {
            border: 10px solid var(--loader-bigpart);
            border-top: 10px solid var(--loader-smallpart);
            border-radius: 50%;
            width: 20px;
            height: 20px;
            animation: spin 1s linear infinite;
        }

        @keyframes spin {
            0% { transform: rotate(0deg); }
            100% { transform: rotate(360deg); }
        }

    </style>

</head>

<body> <!-- class="dark-mode" -->
    
    <div>
        <div id="header">
            <div id="menubutton" onclick="dropDownMenu()">
                <div style="width: 30%; height:2px; background-color: var(--header-textcolor);margin-bottom: 6px;"></div>
                <div style="width: 30%; height:2px; background-color: var(--header-textcolor);"></div>
            </div>
            <div id="darkbutton" onclick="toggleDarkMode()">
                <div class="toggle-circle"></div>
            </div>
            <a href="">
            <div id="GWlogo">
                <span style="font-family: 'Montserrat'">
                    <span style="font-weight: normal;">GRIDWORKS</span><br>CONSULTING
                </span>
            </div>
            </a>
            <a href="index.html">
            <div class='menuItem'>
                <span style="font-size: 14px;">
                    Visualizer
                </span>
            </div>
            </a>
            <a href="morning_report.html">
                <div class='menuItem'>
                    <span style="font-size: 14px; font-weight: bold;">
                        Morning report
                    </span>
                </div>
            </a>
        </div> 

        <!-- Login -->
        <div id="login" style="display: block;">               
            <div id="LoginBox">
                <h2 id="LoginHeader">Log in</h2>
                <form id="form1" onsubmit="LogIn(event)">
                    <input type="password" id="passwd" name="passwordpicker" placeholder="Password"><br>
                    <input id='login-button' type="submit" style='position: absolute' value="Log in">
                </form>
            </div>
        </div> 


        <div id="content" style="display: none;">               
        
            <!-- INPUTS -->
            <div id="Inputs">
                <h2 id="houseAliasHeader">Message tracker</h2>
                <form  id="form2">

                    <!-- Select the message types -->
                    <label style="color: var(--box-textcolor); font-size: 16px;">Message types<br><br></label>
                    <div id="checkboxDiv">
                        <label><input type="checkbox" name="channels" value="gridworks.event.problem" checked>gridworks.event.problem</label><br>
                        <label><input type="checkbox" name="channels" value="glitch" checked>glitch</label><br>
                    </div>

                    <!-- Select house alias -->
                    <label style="color: var(--box-textcolor); font-size: 16px;" for="housealias">House alias<br></label>
                    <input type="text" id="housealias" name="housealiaspicker" placeholder="All houses"><br>

                    <!-- Select start and end datetime -->
                    <label style="color: var(--box-textcolor); font-size: 16px;" for="startDatePicker">Start<br></label>
                    <input type="date" id="startDatePicker" name="startDatePicker">
                    <input type="time" id="startTimePicker" name="startTimePicker"><br><br>
                    <label style="color: var(--box-textcolor); font-size: 16px;" for="endDatePicker">End<br></label>
                    <input type="date" id="endDatePicker" name="endDatePicker">
                    <input type="time" id="endTimePicker" name="endTimePicker">
                    <button type="button" id="nowButton" onclick=setNow()>Now</button><br><br>

                    <!-- Submit button and loader -->
                    <input id='loadingText' type="button" style='position: absolute' value="Get messages">
                    <input id='submit_button' type="submit" style='position: absolute' value="Get messages" onclick="getData(event)">
                    <div id="loader" style="margin-left: 172px; position:absolute; display:none"></div>
                    <br><br>
                </form>
            </div>

        <div id="table-container"></div>
        <div id="details-overlay">
            <div id="details-container">
                <button id="close-btn">X</button>
                <div id="details-content"></div>
            </div>
        </div>

    
    </div>

</body>

</html><|MERGE_RESOLUTION|>--- conflicted
+++ resolved
@@ -23,12 +23,7 @@
             showLoader()
             
             try {
-<<<<<<< HEAD
-                const response = await fetch(`https://visualizer.electricity.works/messages`, {
-                // const response = await fetch(`http://localhost:8000/messages`, {
-=======
                 const response = await fetch(`${api_host}/messages`, {
->>>>>>> 72bd2883
                     method: 'POST',
                     headers: {
                         'Content-Type': 'application/json'
