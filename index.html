--- conflicted
+++ resolved
@@ -23,13 +23,8 @@
             const endUnixMilliseconds = endtime_luxon.toUTC().toMillis();
 
             try {
-<<<<<<< HEAD
-                const response = await fetch(`https://visualizer.electricity.works/plots`, {
-                // const response = await fetch('http://localhost:8000/plots', {
-=======
                 // const response = await fetch(`https://visualizer.electricity.works/plots`, {
                 const response = await fetch('http://localhost:8000/plots', {
->>>>>>> 5678da0e
                     method: 'POST',
                     headers: {
                         'Content-Type': 'application/json'
