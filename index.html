<!DOCTYPE html>
<html lang="en">

<head>
    <meta name="viewport" content="width=device-width, initial-scale=1.0">
    <meta charset="UTF-8">
    <title>GridWorks - Visualizer</title>
    <!-- Fonts -->
    <link href="https://fonts.googleapis.com/css2?family=Montserrat:wght@400;700&display=swap" rel="stylesheet">
    <!-- Stylesheets -->
    <link rel="stylesheet" type="text/css" href="resources/styles.css">
    <!-- Libraries and Javascript -->
    <script src="https://cdnjs.cloudflare.com/ajax/libs/jszip/3.10.1/jszip.min.js"></script>
    <script src="https://cdn.jsdelivr.net/npm/luxon@3.0.1/build/global/luxon.min.js"></script>
<<<<<<< HEAD

    <style>

        :root {
            --body-bgcolor: #ffffff;
            --header-textcolor: #555555;
            --header-bgcolor: #F5F5F7;
            --box-bgcolor: #F5F5F7;
            --borderbottom: rgb(226,226,226);
            --box-textcolor: rgb(55,55,55);
            --button-bgcolor: #3f3f3f;
            --button-hover: #3f3f3f;
            --button-options: #3f3f3f;
            --options-hover: #3f3f3f;
            --inputs-bgcolor: #ffffff;
            --loading-color: rgba(255, 255, 255, 0.636);
            --loading-bgcolor:rgba(169, 169, 169, 0.594);
            --checkbox-textcolor: #555;
            --loader-bigpart: #cdcdcd;
            --loader-smallpart: #3f3f3f;
        }

        .dark-mode {
            --body-bgcolor: #222222;
            --header-textcolor: #f5f5f7;
            --header-bgcolor: #222222;
            --box-bgcolor: #3a3a3a;
            --borderbottom: #515151;
            --box-textcolor: #f5f5f7;
            --button-bgcolor: #6d6d6d;
            --button-hover: #787878;
            --button-options: #cbcbcb;
            --options-hover: transparent;
            --inputs-bgcolor: #e7e7e7;
            --loading-color: rgba(206, 206, 206, 0.636);
            --loading-bgcolor: rgba(107, 107, 107, 0.246);
            --checkbox-textcolor: #dbdbdb;
            --loader-bigpart: #cdcdcd;
            --loader-smallpart: #3a3a3a;
        }

        body {
            background-color: var(--body-bgcolor);
            font-family: 'Helvetica Neue', Arial, sans-serif;
            margin: 0;
            padding: 0;
            font-family: 'Montserrat';
        }

        #PlotPng, #Plot1, #Plot2, #Plot3, #Plot4, #Plot5, #Plot6, #Plot7, #Plot8, #Plot9, #Plot10, #Plot11 {
            display: flex;
            flex-direction: column;
            align-items: center;
            justify-content: center;
            padding-bottom:15px;
        }

        #Bids {
            display: flex;
            flex-direction: column;  /* Align items vertically */
            gap: 10px;
            margin-left: 5%;
            margin-right: 5%;
            display: flex;
            justify-content: center;
            padding-bottom:15px;
            overflow: scroll;
            align-items: center;
            justify-content: center;
        }

        .image-container img {
            width: 100%;
            max-width: 500px;
        }
        
        #PlotPng img {
            width: 100%;
            max-width: 1100px;
            height: auto;
            margin-bottom: 10px;
        }

        #header{
            height: 75px; 
            color: var(--header-textcolor); 
            background-color: var(--header-bgcolor); 
            display: flex; 
            align-items: stretch;
            margin-bottom: 0;
            /* flex-direction: column; */
            /* border-bottom: #d6d6d6 0.5px solid; */
        }

        a {
            color: var(--header-textcolor);
            text-decoration: none;
        }

        #pageTitle {
            font-family: 'Montserrat';
            font-size: 40px;
            padding: 20px;
            padding-left:5%;
            color: #323232
        }

        #houseAliasHeader {
            color: var(--header-textcolor);
            font-family: 'Montserrat';
            font-size: 35px;
            padding-bottom: 25px;
            margin: 0px;
        }

        #LoginHeader {
            color: var(--header-textcolor);
            font-family: 'Montserrat';
            font-size: 35px;
            padding-bottom: 15px;
            margin: 0px;
        }

        #checkboxButton {
            margin-right: 12px;
        }

        #submit_button, #close-button, #csv_button, #login-button, 
        #nowButton, #checkboxButton, #dijkstra_button, #bid_button, #reorder-button, .move-button {
            cursor: pointer;
            font-size:15px;
            font-family: 'Montserrat';
            margin-top:0px;
            color:white;
            border-radius:30px;
            text-align:center;
            height:40px;
            padding-left: 20px;
            padding-right: 20px;
            background-color:var(--button-bgcolor); 
            border: none;
        }

        .move-button{
            margin-top: -10px;
            margin-right: 10px;
            margin-bottom: 40px;
        }

        #nowButton, #checkboxButton {
            cursor: pointer;
            font-size:15px;
            font-family: 'Montserrat';
            margin-top:0px;
            color:var(--button-options);
            background-color: transparent;
            border-radius:30px;
            text-align:center;
            height:40px;
            padding-left: 15px;
            padding-right: 15px;
            border: var(--button-options) 2px solid;
        }

        #login-button {
            margin-top: 10px;
        }

        #nowButton {
            color: rgb(63, 63, 63);
            background-color: var(--inputs-bgcolor);
            margin-left:0px;
            border-radius: 5px;
            border: none
        }

        #submit_button:hover, #close-button:hover, #csv_button:hover, #login-button:hover, #nowButton:hover,
        #checkboxButton:hover, #dijkstra_button:hover, #bid_button:hover, #reorder-button:hover, .move-button:hover {
            background-color:var(--button-hover);
        }

        #checkboxButton:hover {
            background-color:var(--options-hover);
            color:white;
        }

        #nowButton:hover {
            background-color: white;
            /* font-weight: bold; */
        }

        #Inputs, #LoginBox{
            min-height: 110px;
            margin-left: 5%;
            margin-right: 5%;
            margin-bottom: 50px;
            margin-top:30px;
            padding: 30px;
            padding-bottom: 70px;
            /* padding-bottom: 75px; */
            background-color: var(--box-bgcolor);
            border-radius: 10px;
            /* border: #d6d6d6 0.5px solid; */
        }

        #LoginBox {
            padding-bottom: 80px;
        }

        #checkboxDiv{
            box-sizing: border-box;
            left: 50%;
            height: auto;
            max-height: 90%;
            overflow:scroll ;
            transform: translate(-50%, -0%);
            background-color: var(--box-bgcolor);
            /* border: #d6d6d6 0.5px solid; */
            color: var(--box-textcolor);
            position: absolute;
            width: 100%;
            max-width: 800px;
            margin-top: 20px;
            border-radius: 10px;
            padding-left: 40px;
            padding-right: 30px;
            /* padding-bottom: 25px; */
            padding-top: 15px;
            /* box-shadow: 0 4px 12px rgba(0, 0, 0, 0.1); */
            z-index: 10000;
        }

        #GWlogo {
            height: 75px; 
            margin: 0; 
            padding: 0; 
            width:100%; 
            min-width: 175px; 
            display: flex; 
            justify-content: center; 
            align-items: center;
            font-size: 16px;
        }

        .menuItem {
            cursor: pointer;
            height: 75px; 
            margin: 0; 
            padding: 0; 
            display: flex; 
            align-items: center; 
            justify-content: center;
            flex: 1;
            width: 20vw;
            max-width: 135px;
            min-width: 100px;
            transition: all 0.3s ease;
        }

        #menubutton{
            display: none;
        }

        #darkbutton {
            position: absolute;
            display: flex; 
            font-size: 20px;
            height:75px;
            width: 40px;
            right:30px;
            cursor: pointer;
            justify-content: center;
            align-items: center; 
            flex-direction: column;
        }

        .toggle-circle {
            width: 15px;
            height: 15px;
            background-color: var(--header-textcolor, #333); /* dark color */
            border-radius: 50%;
            position: absolute;
            top: 30px;
            left: 12.5px;
            transition: transform 0.3s ease;
        }

        .toggle-circle::before {
            content: '';
            width: 10px;
            height: 10px;
            background-color: var(--header-bgcolor, #333);
            border-radius: 50%;
            position: absolute;
            left: 7px;
            top: 1px;
        }

        @media (max-width: 800px) {
            #GWlogo {
                border-bottom: var(--borderbottom) 0.5px solid;
            }
            .menuItem {
                width: 100%;
                max-width: 100%;
                height:40px;
                border-bottom: var(--borderbottom) 0.5px solid;
            }
            #header {
                flex-direction: column;
                height: 75px;
                overflow:hidden
            }
            #menubutton {
                position: absolute;
                display: flex; 
                font-size: 20px;
                right:0;
                height:75px;
                width: 75px;
                cursor: pointer;
                justify-content: center;
                align-items: center; 
                flex-direction: column;
            }
            #darkbutton {
                right:60px;
            }
            #checkboxDiv{
                height:100%;
                max-height: 100%;
                margin: 0px;
                margin-top:0px
            }
        }

        #housealias, #passwd, #startDatePicker, #startTimePicker, #endDatePicker, #endTimePicker, #csv_inputs {
            margin-top: 10px;
            height: 40px;
            border-radius: 5px;
            border: none;
            background-color: var(--inputs-bgcolor);
            color: rgb(53, 53, 53);
            padding-left: 15px;
            padding-right: 10px;
            margin-bottom: 10px;
            font-size: 16px;
            font-family: 'Montserrat';
        }

        #csv_inputs {
            margin-bottom: 0px;
        }

        #housealias {
            margin-bottom: 0px;
        }

        #PlotContainer {
            padding-top: 10px;
            /* background-color: #ffffff; */
            width: 100%;
            margin-bottom: 20px;
        }

        #footer {
            background-color: #eeeeee;
            color: #6c6c6c;
            font-size: 14px;
            width: 100%;
            margin: 0px;
            padding: 10px;
            text-align: center;
            bottom: 0;
            left: 0;
        }

        input[type="checkbox"] {
            appearance: none;
            width: 22px;
            height: 22px;
            border: 2px solid #d1d1d6;
            border-radius: 4px;
            background-color: var(--box-bgcolor);
            position: relative;
            cursor: pointer;
            margin-right: 10px;
            transition: background-color 0.2s ease, border-color 0.2s ease;
        }

        input[type="checkbox"]:checked {
            background-color: #d1d1d6;
            border-color: #d1d1d6;
        }

        #checkboxDiv label {
            display: inline-flex;
            align-items: center;
            font-size: 16px;
            color: var(--checbox-textcolor);
            cursor: pointer;
            user-select: none;
        }

        #checkboxDiv h2, #checkboxDiv h4 {
            margin-bottom: 15px;
        }

        #checkboxDiv h4 {
            font-size: 18px;
        }

        #checkboxDiv input[type="number"] {
            border: 1px solid #ccc;
            border-radius: 6px;
            padding: 6px 12px;
            font-size: 16px;
            width: 80px;
            transition: border-color 0.3s ease;
        }

        #checkboxDiv input[type="number"]:focus {
            border-color: #535353;
            outline: none;
        }

        #loadingText, #csvLoadingText, #dijkstraLoadingText, #bidLoadingText {
            /* cursor:progress; */
            font-size:15px;
            font-family: 'Montserrat';
            margin-top:0px;
            color:var(--loading-color);
            border-radius:30px;
            text-align:center;
            height:40px;
            padding-left: 20px;
            padding-right: 20px;
            background-color:var(--loading-bgcolor); 
            border: none;
        } 

        #loader {
            border: 10px solid var(--loader-bigpart);
            border-top: 10px solid var(--loader-smallpart);
            border-radius: 50%;
            width: 20px;
            height: 20px;
            animation: spin 1s linear infinite;
        }

        @keyframes spin {
            0% { transform: rotate(0deg); }
            100% { transform: rotate(360deg); }
        }

    </style>

</head>

<body> <!-- class="dark-mode" -->
    
    <div id="checkboxDiv" style="display: none;">
        <button id="close-button" style="float: right; margin-top: 15px;" onclick="toggleCheckbox()">X</button>
        <h2>Select channels</h2>
        <h4>Heat pump</h4>
        <label><input type="checkbox" name="channels" value="hp-lwt" checked>LWT</label><br>
        <label><input type="checkbox" name="channels" value="hp-ewt" checked>EWT</label><br>
        <label><input type="checkbox" name="channels" value="hp-odu-pwr" checked>Outdoor unit power</label><br>
        <label><input type="checkbox" name="channels" value="hp-idu-pwr" checked>Indoor unit power</label><br>
        <label><input type="checkbox" name="channels" value="primary-flow" checked>Primary pump flow rate</label><br>
        <label><input type="checkbox" name="channels" value="primary-pump-pwr" checked>Primary pump power</label><br>
        <label><input type="checkbox" name="channels" value="oil-boiler-pwr" checked>Oil boiler power</label><br>
        <h4>Distribution</h4>
        <label><input type="checkbox" name="channels" value="dist-swt" checked>SWT</label><br>
        <label><input type="checkbox" name="channels" value="dist-rwt" checked>RWT</label><br>
        <label><input type="checkbox" name="channels" value="dist-flow" checked>Distribution pump flow rate</label><br>
        <label><input type="checkbox" name="channels" value="dist-pump-pwr" checked>Distribution pump power</label><br>
        <h4>Zones</h4>
        <label><input type="checkbox" name="channels" value="zone-heat-calls" checked>Heat calls</label><br>
        <label><input type="checkbox" name="channels" value="oat" checked>Outside air temperature</label><br>
        <h4>Buffer</h4>
        <label><input type="checkbox" name="channels" value="buffer-depths" checked>Buffer depths</label><br>
        <label><input type="checkbox" name="channels" value="buffer-hot-pipe">Hot pipe</label><br>
        <label><input type="checkbox" name="channels" value="buffer-cold-pipe">Cold pipe</label><br>
        <h4>Storage</h4>
        <label><input type="checkbox" name="channels" value="storage-depths" checked>Storage depths</label><br>
        <label><input type="checkbox" name="channels" value="store-hot-pipe">Hot pipe</label><br>
        <label><input type="checkbox" name="channels" value="store-cold-pipe">Cold pipe</label><br>
        <label><input type="checkbox" name="channels" value="store-flow" checked>Storage pump flow rate</label><br>
        <label><input type="checkbox" name="channels" value="store-pump-pwr" checked>Storage pump power</label><br>
        <label><input type="checkbox" name="channels" value="store-energy" checked>Available and required energy</label><br>
        <label><input type="checkbox" name="channels" value="thermocline">Thermocline and centroids</label><br>
        <h2>Plots</h2>
        <label><input type="checkbox" name="channels" value="show-points">Show points</label><br>
        <button id="reorder-button" style="margin-top: 15px;" onclick="reorderPlots()">Re-order plots</button>
        <h2>Only for CSVs</h2>
        <label><input type="checkbox" name="channels" value="relays" checked>Relays</label><br>
        <label><input type="checkbox" name="channels" value="white-wires" checked>White wires</label><br>
        <h2>Export to CSV</h2>
        <label><input type="checkbox" name="channels" value="all-data" checked>Export all data channels</label><br><br>
        <span style="color: var(--checkbox-textcolor);">Time step (seconds):</span><br><label><input type="number" style="width: 50px;" name="csv_inputs" id="csv_inputs" value="1"></label><br>
        <br>
        <!-- <div style="position:absolute">
        <button id="csv_button" style='position:relative;' onclick='exportCSV()'>Export to CSV</button>
        <button id="csvLoadingText" style='display:none;'>Export to CSV</button><br>
        <div style="position: absolute; height:35px; width: 100%;"></div>
        <br>
        </div> -->
    </div>
    
    <div>
        <div id="header">
            <div id="menubutton" onclick="dropDownMenu()">
                <div style="width: 30%; height:2px; background-color: var(--header-textcolor);margin-bottom: 6px;"></div>
                <div style="width: 30%; height:2px; background-color: var(--header-textcolor);"></div>
            </div>
            <div id="darkbutton" onclick="toggleDarkMode()">
                <div class="toggle-circle"></div>
            </div>
            <a href="">
            <div id="GWlogo">
                <span style="font-family: 'Montserrat'">
                    <span style="font-weight: normal;">GRIDWORKS</span><br>CONSULTING
                </span>
            </div>
            </a>
            <a href="index.html">
            <div class='menuItem'>
                <span style="font-size: 14px; font-weight: bold;">
                    Visualizer
                </span>
            </div>
            </a>
            <a href="dashboard.html">
                <div class='menuItem'>
                    <span style="font-size: 14px;">
                        Dashboard
                    </span>
                </div>
                </a>
            <a href="morning_report.html">
                <div class='menuItem'>
                    <span style="font-size: 14px;">
                        Morning report
                    </span>
                </div>
            </a>
            <a href="https://gridworks-consulting.com/">
            <div class='menuItem'>
                <span style="font-size: 14px;">
                    About
                </span>
            </div>
            </a>
        </div> 

        <!-- <h1 id="pageTitle">Visualizer</h1> -->

        <!-- Login -->
        <div id="login" style="display: block;">               
            <div id="LoginBox">
                <h2 id="LoginHeader">Log in</h2>
                <form id="form1" onsubmit="LogInFunction(event)">
                    <input type="text" id="housealias" name="housealiaspicker" placeholder="House alias"><br>
                    <input type="password" id="passwd" name="passwordpicker" placeholder="Password"><br>
                    <input id='login-button' type="submit" style='position: absolute' value="Log in">
                </form>
            </div>
        </div> 


        <div id="content" style="display: none;">               
        <div id="Inputs">
            <h2 id="houseAliasHeader"></h2>
            <form  id="form2">
                <label style="color: var(--box-textcolor); font-size: 16px;" for="startDatePicker">Start<br></label>
                <input type="date" id="startDatePicker" name="startDatePicker">
                <input type="time" id="startTimePicker" name="startTimePicker"><br><br>
                <label style="color: var(--box-textcolor); font-size: 16px;" for="endDatePicker">End<br></label>
                <input type="date" id="endDatePicker" name="endDatePicker">
                <input type="time" id="endTimePicker" name="endTimePicker">
                <button type="button" id="nowButton" onclick=setNow()>Now</button><br><br>
                <button type="button" id="checkboxButton" onclick=toggleCheckbox()>Options</button>
                <input id='loadingText' type="button" style='position: absolute' value="Plot">
                <input id='submit_button' type="submit" style='position: absolute' value="Plot" onclick="getData(event, false)">
                <div id="loader" style="margin-left: 172px; position:absolute; display:none"></div>
                <div style="margin-left: 80px; position:absolute; display:inline">
                    <button id="csv_button" style='position:relative;' onclick='exportCSV(event, false)'>CSV</button>
                    <button id="csvLoadingText" style='display:none;'>CSV</button><br>
                    <div style="position: absolute; height:35px; width: 100%;"></div>
                    <br>
                </div>
                <br>
                <br>
                <div style="margin-left: 0px; position:absolute; display:inline">
                    <button id="dijkstra_button" style='position:relative;' onclick='downloadExcel(event)'>FLO</button>
                    <button id="dijkstraLoadingText" style='display:none;'>FLO</button><br>
                    <div style="position: absolute; height:35px; width: 100%;"></div>
                    <br>
                </div>
                <div style="margin-left: 80px; position:absolute; display:inline">
                    <button id="bid_button" style='position:relative;' onclick="getData(event, true)">Bids</button>
                    <button id="bidLoadingText" style='display:none;'>Bids</button><br>
                    <div style="position: absolute; height:35px; width: 100%;"></div>
                    <br>
                </div>
                <!-- <span id="loadingText" style="font-weight: bold; color: rgb(55, 55, 55); display: none; position: absolute; margin-top:11px;">Loading data...</span> -->
            </form>
        </div>
        <div id="PlotContainer">
            <div class="draggable" id="Plot1"></div>
            <div class="draggable" id="Plot11"></div>
            <div class="draggable" id="Plot2"></div>
            <div class="draggable" id="Plot3"></div>
            <div class="draggable" id="Plot4"></div>
            <div class="draggable" id="Plot5"></div>
            <div class="draggable" id="Plot6"></div>
            <div class="draggable" id="Plot7"></div>
            <div class="draggable" id="Plot8"></div>
            <div class="draggable" id="Plot9"></div>
            <div class="draggable" id="Plot10"></div>
            <div class="draggable" id="Bids"></div>
            <div class="draggable" id="PlotPng"></div>
        </div>

    <!-- content -->
    </div> 
    </div>


    <!-- <div id="footer">
        Copyright © GridWorks Energy Consulting 2024. All rights reserved.
    </div> -->

    <script>

        const prefersDarkMode = window.matchMedia("(prefers-color-scheme: dark)").matches;
        if (prefersDarkMode) {
            document.body.classList.toggle('dark-mode');
        }

        window.matchMedia("(prefers-color-scheme: dark)").addEventListener('change', (e) => {
            if (e.matches) {
                document.body.classList.add('dark-mode');
                darkmode_tf = true
            } else {
                document.body.classList.remove('dark-mode');
                darkmode_tf = false
            }
            const plotDivs = [
                document.getElementById('Plot1'),
                document.getElementById('Plot2'),
                document.getElementById('Plot3'),
                document.getElementById('Plot4'),
                document.getElementById('Plot5'),
                document.getElementById('Plot6'),
                document.getElementById('Plot7'),
                document.getElementById('Plot8'),
                document.getElementById('Plot9'),
                document.getElementById('Plot10'),
                document.getElementById('Plot11'),
                document.getElementById('PlotPng')
            ];
            plotDivs.forEach(div => div.innerHTML = '');
        });

        function moveDown(button) {
            const div = button.parentElement.parentElement;
            const nextDiv = div.nextElementSibling;
    
            if (nextDiv) {
                div.parentElement.insertBefore(nextDiv, div);
            }
        }
    
        function moveUp(button) {
            const div = button.parentElement.parentElement;
            const prevDiv = div.previousElementSibling;
    
            if (prevDiv) {
                div.parentElement.insertBefore(div, prevDiv);
            }
        }

        let house_alias, password;
        let darkmode_tf = prefersDarkMode;

        async function downloadExcel(event) {

            event.preventDefault();

            disable_dijkstra_buttons()
            showLoader()

            const enddate = document.getElementById('endDatePicker').value;
            const endtime = document.getElementById('endTimePicker').value;
            const endtime_luxon = luxon.DateTime.fromFormat(`${enddate} ${endtime}`, 'yyyy-MM-dd HH:mm', { zone: 'America/New_York' });
            const endUnixMilliseconds = endtime_luxon.toUTC().toMillis();

            try {
                const response = await fetch(`https://visualizer.electricity.works/plots`, {
                // const response = await fetch(`http://localhost:8000/plots`, {
                    method: 'POST',
                    headers: {
                        'Content-Type': 'application/json'
                    },
                    body: JSON.stringify({
                        house_alias: `${house_alias}`,
                        password: password, 
                        time_ms: endUnixMilliseconds, 
                    })
                });

                if (response.ok) {
                    const blob = await response.blob();
                    const link = document.createElement('a');
                    const url = window.URL.createObjectURL(blob);
                    link.href = url;
                    const endDateFile = new Date(endUnixMilliseconds);
                    const newYorkDate = endDateFile.toLocaleString('en-US', { 
                        timeZone: 'America/New_York', 
                        hour12: false, 
                        year: 'numeric', 
                        month: 'short', 
                        day: 'numeric', 
                        hour: 'numeric', 
                    })
                    .replace(/,/g, '')
                    .replace(/\s/g, '_')
                    .toLowerCase();
                    link.download = `flo_${house_alias}_${newYorkDate}.xlsx`;
                    link.click();
                    window.URL.revokeObjectURL(url);
                } else {
                    alert('Failed to download the file.');
                }
            } catch (error) {
                console.error('Error downloading Excel file:', error);
                alert('Error downloading the file.');
            } finally {
                enable_dijkstra_buttons()
                hideLoader()
            }
        }

        async function exportCSV(event, continueOption) {

            event.preventDefault();

            disable_csv_buttons()
            showLoader()

            const startdate = document.getElementById('startDatePicker').value;
            const starttime = document.getElementById('startTimePicker').value;
            const starttime_luxon = luxon.DateTime.fromFormat(`${startdate} ${starttime}`, 'yyyy-MM-dd HH:mm', { zone: 'America/New_York' });
            const startUnixMilliseconds = starttime_luxon.toUTC().toMillis();

            const enddate = document.getElementById('endDatePicker').value;
            const endtime = document.getElementById('endTimePicker').value;
            const endtime_luxon = luxon.DateTime.fromFormat(`${enddate} ${endtime}`, 'yyyy-MM-dd HH:mm', { zone: 'America/New_York' });
            const endUnixMilliseconds = endtime_luxon.toUTC().toMillis();

            const selectedChannels = Array.from(document.querySelectorAll('input[name="channels"]:checked'))
                .map(checkbox => checkbox.value);

            const timestep_wip = document.getElementsByName('csv_inputs')[0];
            const timestep = timestep_wip.value;
            
            try {
                const response = await fetch(`https://visualizer.electricity.works/csv`, {
                // const response = await fetch(`http://localhost:8000/csv`, {
                    method: 'POST',
                    headers: {
                        'Content-Type': 'application/json'
                    },
                    body: JSON.stringify({
                        house_alias: `${house_alias}`,
                        password: password, 
                        start_ms: startUnixMilliseconds, 
                        end_ms: endUnixMilliseconds,
                        selected_channels: selectedChannels,
                        timestep: timestep,
                        continue_option: continueOption,
                    })
                });

                if (!response.ok) {
                    throw new Error(`HTTP error! status: ${response.status}`);
                }

                const contentType = response.headers.get("Content-Type");

                if (contentType && contentType.includes("application/json")) {
                    const data = await response.json();
                    if ('success' in data && data.success === false) {
                        if (data.continue_option) {
                            const userChoice = confirm(data.message);
                            console.log(userChoice ? "User chose to Continue" : "User chose to Abort");
                            if (userChoice) {
                                await exportCSV(event, true); 
                            }
                        } else { 
                            alert(data.message);
                            if (data.reload) {
                                location.reload();
                            }
                        }
                    }
                } else {
                    const startDate = new Date(startUnixMilliseconds);
                    const formattedStartDate = startDate.toISOString().slice(0, 16).replace('T', '-');
                    const endDate = new Date(endUnixMilliseconds);
                    const formattedEndDate = endDate.toISOString().slice(0, 16).replace('T', '-');
                    const blob = await response.blob();
                    const url = window.URL.createObjectURL(blob);
                    const a = document.createElement('a');
                    a.href = url;
                    a.download = `${house_alias}_${timestep}s_${formattedStartDate}-${formattedEndDate}.csv`;
                    document.body.appendChild(a);
                    a.click();
                    a.remove();
                    window.URL.revokeObjectURL(url);
                }
            } catch (error) {
                console.error('Error downloading CSV:', error);
                alert(`Error downloading CSV`);
            } finally {
                enable_csv_buttons()
                hideLoader()
            }
        }

        async function fetchPlots(house_alias, password, start_ms, end_ms, channels, continueOption) {

            disable_plot_buttons()
            showLoader()

            try {
                const response = await fetch(`https://visualizer.electricity.works/plots`, {
                // const response = await fetch(`http://localhost:8000/plots`, {
                    method: 'POST',
                    headers: {
                        'Content-Type': 'application/json'
                    },
                    body: JSON.stringify({
                        house_alias: `${house_alias}`,
                        password: password, 
                        start_ms: start_ms, 
                        end_ms: end_ms,
                        selected_channels: channels,
                        continue_option: continueOption,
                        darkmode: darkmode_tf,
                    })
                });

                const contentType = response.headers.get("Content-Type");

                if (contentType && contentType.includes("application/json")) {
                    const data = await response.json();
                    if ('success' in data && data.success === false) {
                        if (data.continue_option) {
                            const userChoice = confirm(data.message);
                            console.log(userChoice ? "User chose to Continue" : "User chose to Abort");
                            if (userChoice) {
                                await fetchPlots(house_alias, password, start_ms, end_ms, channels, true); 
                            }
                        } else { 
                            alert(data.message);
                            if (data.reload) {
                                location.reload();
                            }
                        }
                    }
                } else {
                    const blob = await response.blob();
                    const zip = await JSZip.loadAsync(blob);

                    const plotDivs = [
                        document.getElementById('Plot1'),
                        document.getElementById('Plot2'),
                        document.getElementById('Plot3'),
                        document.getElementById('Plot4'),
                        document.getElementById('Plot5'),
                        document.getElementById('Plot6'),
                        document.getElementById('Plot7'),
                        document.getElementById('Plot8'),
                        document.getElementById('Plot9'),
                        document.getElementById('Plot10'),
                        document.getElementById('Plot11'),
                        document.getElementById('PlotPng')
                    ];
                    plotDivs.forEach(div => div.innerHTML = '');

                    function createMoveButtons() {
                        const moveButtonsDiv = document.createElement('div');
                        moveButtonsDiv.classList.add('move_buttons');
                        moveButtonsDiv.style.display = 'none';

                        const moveUpButton = document.createElement('button');
                        moveUpButton.classList.add('move-button');
                        moveUpButton.textContent = '⬆︎';
                        moveUpButton.onclick = function() {
                            moveUp(moveUpButton);
                        };

                        const moveDownButton = document.createElement('button');
                        moveDownButton.classList.add('move-button');
                        moveDownButton.textContent = '⬇︎';
                        moveDownButton.onclick = function() {
                            moveDown(moveDownButton);
                        };

                        moveButtonsDiv.appendChild(moveUpButton);
                        moveButtonsDiv.appendChild(moveDownButton);

                        return moveButtonsDiv;
                    }

                    let iframeCount = 0;

                    for (const filename of Object.keys(zip.files)) {
                        const fileData = await zip.files[filename].async('blob');

                        if (filename.endsWith('.html')) {
                            const blob = new Blob([await zip.files[filename].async('text')], { type: 'text/html' });
                            const htmlUrl = URL.createObjectURL(blob);
                            const iframe = document.createElement('iframe');
                            iframe.src = htmlUrl;
                            iframe.style.width = '90%';
                            iframe.style.maxWidth = '1500px';
                            iframe.style.height = '375px';
                            iframe.style.border = 'none';

                            // Use modulo to ensure the plotDivs array is reused for all iframes
                            const currentDiv = plotDivs[iframeCount % plotDivs.length];
                            currentDiv.appendChild(iframe);
                            currentDiv.appendChild(createMoveButtons()); // Append the move buttons

                            iframeCount++;
                        } else if (filename.endsWith('.png')) {
                            const imgUrl = URL.createObjectURL(fileData);
                            const img = document.createElement('img');
                            img.src = imgUrl;
                            img.alt = 'Plot Image';
                            plotsDivPng.appendChild(img);
                        }
                    }
                }
            } catch (error) {
                console.error('Error fetching plots:', error);
                alert(`Error fetching plots for house '${house_alias}'.`);
            } finally {
                enable_plot_buttons();
                hideLoader();
            }
        }

        async function fetchBids(house_alias, password, start_ms, end_ms, continueOption) {

            disable_bid_buttons()
            showLoader()

            try {
                const response = await fetch(`https://visualizer.electricity.works/plots`, {
                // const response = await fetch(`http://localhost:8000/plots`, {
                    method: 'POST',
                    headers: {
                        'Content-Type': 'application/json'
                    },
                    body: JSON.stringify({
                        house_alias: `${house_alias}`,
                        password: password, 
                        start_ms: start_ms, 
                        end_ms: end_ms,
                        selected_channels: ["bids"],
                        continue_option: continueOption,
                        darkmode: darkmode_tf,
                    })
                });

                const contentType = response.headers.get("Content-Type");

                if (contentType && contentType.includes("application/json")) {
                    const data = await response.json();
                    if ('success' in data && data.success === false) {
                        if (data.continue_option) {
                            const userChoice = confirm(data.message);
                            console.log(userChoice ? "User chose to Continue" : "User chose to Abort");
                            if (userChoice) {
                                await fetchBids(house_alias, password, start_ms, end_ms, true); 
                            }
                        } else { 
                            alert(data.message);
                            if (data.reload) {
                                location.reload();
                            }
                        }
                    }
                } else {
                    const blob = await response.blob();
                    const zip = await JSZip.loadAsync(blob);
                    const plotsDiv = document.getElementById('Bids');
                    plotsDiv.innerHTML = '';

                    // Convert zip.files into an array to preserve the order
                    const fileNames = Object.keys(zip.files);

                    for (const filename of fileNames) {
                        const fileData = await zip.files[filename].async('blob');
                        const imgUrl = URL.createObjectURL(fileData);
                        
                        const imageDiv = document.createElement('div');
                        const img = document.createElement('img');
                        img.src = imgUrl;
                        img.alt = 'Plot Image';
                        imageDiv.appendChild(img);
                        imageDiv.classList.add('image-container');
                        plotsDiv.appendChild(imageDiv);
                    }
                }
            } catch (error) {
                console.error('Error fetching bids:', error);
                alert(`Error fetching bids for house '${house_alias}'.`);
            } finally {
                enable_bid_buttons();
                hideLoader();
            }
            }

        function getDefaultDate(is_start) {
            const nyDate = new Date(new Date().toLocaleString("en-US", { timeZone: "America/New_York" }));
            if (is_start) { 
                nyDate.setDate(nyDate.getDate() - 1);
                nyDate.setHours(20, 0, 0, 0);
            } else {
                nyDate.setMinutes(nyDate.getMinutes() + 1);  
            } 
            const year = nyDate.getFullYear();
            const month = String(nyDate.getMonth() + 1).padStart(2, '0');
            const day = String(nyDate.getDate()).padStart(2, '0');
            return `${year}-${month}-${day}`;
        }

        function getDefaultTime(is_start) {
            const nyDate = new Date(new Date().toLocaleString("en-US", { timeZone: "America/New_York" }));
            if (is_start) { 
                nyDate.setDate(nyDate.getDate() - 1);
                nyDate.setHours(20, 0, 0, 0);
            } else {
                nyDate.setMinutes(nyDate.getMinutes() + 1);  
            }  
            const hours = String(nyDate.getHours()).padStart(2, '0');
            const minutes = String(nyDate.getMinutes()).padStart(2, '0');

            return `${hours}:${minutes}`;
        }

        function setNow() {
            const nyDate = new Date(new Date().toLocaleString("en-US", { timeZone: "America/New_York" }));
            nyDate.setMinutes(nyDate.getMinutes() + 1);
            document.getElementById('endDatePicker').value = nyDate.toISOString().split('T')[0];
            document.getElementById('endTimePicker').value = nyDate.toTimeString().split(' ')[0].substring(0, 5);
            getData(event, false)
        }

        function handleKey(event) {
            if (event.key === "Enter") {
                const target = document.activeElement;
                if (target.tagName !== "BUTTON") {
                    event.preventDefault();
                    document.querySelector('input[type="submit"]').click();
                }
            }
        }

        function enable_plot_buttons() {
            const submitButton = document.querySelector('#form2 input[type="submit"]');
            const nowButton = document.getElementById('nowButton');
            const loadingText = document.getElementById('loadingText');
            submitButton.style.display = 'inline';
            nowButton.style.display = 'inline';
            loadingText.style.display = 'none';
        }

        function disable_plot_buttons() {
            const submitButton = document.querySelector('#form2 input[type="submit"]');
            const nowButton = document.getElementById('nowButton');
            const loadingText = document.getElementById('loadingText');
            submitButton.style.display = 'none';
            nowButton.style.display = 'none';
            loadingText.style.display = 'inline';
        }

        function enable_csv_buttons() {
            const csvButton= document.getElementById('csv_button');
            const csvLoadingText = document.getElementById('csvLoadingText');
            csvButton.style.display = 'inline';
            csvLoadingText.style.display = 'none';
        }

        function disable_csv_buttons() {
            const csvButton= document.getElementById('csv_button');
            const csvLoadingText = document.getElementById('csvLoadingText');
            csvButton.style.display = 'none';
            csvLoadingText.style.display = 'inline';
        }

        function enable_dijkstra_buttons() {
            const dijkstraButton= document.getElementById('dijkstra_button');
            const dijkstraLoadingText = document.getElementById('dijkstraLoadingText');
            dijkstraButton.style.display = 'inline';
            dijkstraLoadingText.style.display = 'none';
        }

        function disable_dijkstra_buttons() {
            const dijkstraButton= document.getElementById('dijkstra_button');
            const dijkstraLoadingText = document.getElementById('dijkstraLoadingText');
            dijkstraButton.style.display = 'none';
            dijkstraLoadingText.style.display = 'inline';
        }

        function enable_bid_buttons() {
            const dijkstraButton= document.getElementById('bid_button');
            const dijkstraLoadingText = document.getElementById('bidLoadingText');
            dijkstraButton.style.display = 'inline';
            dijkstraLoadingText.style.display = 'none';
        }

        function disable_bid_buttons() {
            const dijkstraButton= document.getElementById('bid_button');
            const dijkstraLoadingText = document.getElementById('bidLoadingText');
            dijkstraButton.style.display = 'none';
            dijkstraLoadingText.style.display = 'inline';
        }

        function LogInFunction(event) {
            event.preventDefault();
            
            house_alias = document.getElementById("housealias").value;
            password = document.getElementById("passwd").value;
            if (!house_alias) {
                alert("Please enter a house alias.");
                return;
            }

            document.getElementById("login").style.display = "none";
            document.getElementById("houseAliasHeader").textContent = `${house_alias.charAt(0).toUpperCase()}${house_alias.slice(1)}`;
            document.getElementById('startDatePicker').value = getDefaultDate(true);
            document.getElementById('startTimePicker').value = getDefaultTime(true);
            document.getElementById('endDatePicker').value = getDefaultDate();
            document.getElementById('endTimePicker').value = getDefaultTime();
            document.getElementById("content").style.display = "block";

            getData(event, false);
        }
=======
    <script src="resources/script.js" defer></script>
    <!-- Favicon -->
    <link rel="icon" type="image/x-icon" href="resources/images/favicon_light/favicon.ico">
    <link rel="icon" type="image/png" sizes="32x32" href="resources/images/favicon_light/favicon-32x32.png">
    <link rel="icon" type="image/png" sizes="16x16" href="resources/images/favicon_light/favicon-16x16.png">
    <link rel="apple-touch-icon" sizes="180x180" href="resources/images/favicon_light/apple-touch-icon.png">
    <link rel="android-chrome" sizes="192x192" href="resources/images/favicon_light/android-chrome-192x192.png">
    <link rel="android-chrome" sizes="512x512" href="resources/images/favicon_light/android-chrome-512x512.png">
</head>

<body>
    <!-- Navigation bar -->
    <div id="navbar" style="height: 75px;">
        <div id="dropdown-menu-button" onclick="dropDownMenu()">
            <div style="width: 30%; height:2px; background-color: var(--navbar-textcolor); margin-bottom: 6px;"></div>
            <div style="width: 30%; height:2px; background-color: var(--navbar-textcolor);"></div>
        </div>
        <!-- <div id="darkmode-button" onclick="toggleDarkMode()">
            <div class="darkmode-icon"></div>
        </div> -->
        <a href=""><div id="gridworks-logo">
            <span style="font-family: 'Montserrat'; font-weight: normal">
                <span>GRIDWORKS</span><br>CONSULTING
            </span>
        </div></a>
        <a href="aggregators.html"><div class='menu-item'>
            <span style="font-size: 14px;">Aggregators</span>
        </div></a>
        <a href="index.html"><div class='menu-item'>
            <span style="font-size: 14px; font-weight: bold">Homeowners</span>
        </div></a>
        <!-- <a href="morning_report.html"><div class='menu-item'>
            <span style="font-size: 14px;">Morning report</span>
        </div></a> -->
    </div> 

    <!-- Login -->
    <div id="login-div" style="display: block">               
        <h2 id="login-title">Log in</h2>
        <form onsubmit="LogIn(event)">
            <input class="text-input" type="text" id="housealias" placeholder="House alias"><br>
            <input class="text-input" type="password" id="password" placeholder="Password"><br>
            <input class='enabled' id='login-button' type="submit" style='position: absolute' value="Log in">
        </form>
    </div>

    <!-- Options -->
    <div id="options-div" style="display: none;">
        <button id="close-options-button" onclick="toggleOptions()">X</button>
        <h2>Select channels</h2>
        <h4>Heat pump</h4>
        <label><input type="checkbox" name="channels" value="hp-lwt" checked>LWT</label><br>
        <label><input type="checkbox" name="channels" value="hp-ewt" checked>EWT</label><br>
        <label><input type="checkbox" name="channels" value="hp-odu-pwr" checked>Outdoor unit power</label><br>
        <label><input type="checkbox" name="channels" value="hp-idu-pwr" checked>Indoor unit power</label><br>
        <label><input type="checkbox" name="channels" value="primary-flow" checked>Primary pump flow rate</label><br>
        <label><input type="checkbox" name="channels" value="primary-pump-pwr" checked>Primary pump power</label><br>
        <label><input type="checkbox" name="channels" value="oil-boiler-pwr" checked>Oil boiler power</label><br>
        <h4>Distribution</h4>
        <label><input type="checkbox" name="channels" value="dist-swt" checked>SWT</label><br>
        <label><input type="checkbox" name="channels" value="dist-rwt" checked>RWT</label><br>
        <label><input type="checkbox" name="channels" value="dist-flow" checked>Distribution pump flow rate</label><br>
        <label><input type="checkbox" name="channels" value="dist-pump-pwr" checked>Distribution pump power</label><br>
        <h4>Zones</h4>
        <label><input type="checkbox" name="channels" value="zone-heat-calls" checked>Heat calls</label><br>
        <label><input type="checkbox" name="channels" value="oat" checked>Outside air temperature</label><br>
        <h4>Buffer</h4>
        <label><input type="checkbox" name="channels" value="buffer-depths" checked>Buffer depths</label><br>
        <label><input type="checkbox" name="channels" value="buffer-hot-pipe">Hot pipe</label><br>
        <label><input type="checkbox" name="channels" value="buffer-cold-pipe">Cold pipe</label><br>
        <h4>Storage</h4>
        <label><input type="checkbox" name="channels" value="storage-depths" checked>Storage depths</label><br>
        <label><input type="checkbox" name="channels" value="store-hot-pipe">Hot pipe</label><br>
        <label><input type="checkbox" name="channels" value="store-cold-pipe">Cold pipe</label><br>
        <label><input type="checkbox" name="channels" value="store-flow" checked>Storage pump flow rate</label><br>
        <label><input type="checkbox" name="channels" value="store-pump-pwr" checked>Storage pump power</label><br>
        <label><input type="checkbox" name="channels" value="store-energy" checked>Available and required energy</label><br>
        <label><input type="checkbox" name="channels" value="thermocline">Thermocline and centroids</label><br>
        <h4>Only for CSVs</h4>
        <label><input type="checkbox" name="channels" value="relays" checked>Relays</label><br>
        <label><input type="checkbox" name="channels" value="white-wires" checked>White wire power</label><br>
        <h2>Plot settings</h2>
        <label><input type="checkbox" name="channels" value="show-points">Show points</label><br>
        <button class="enabled" id="reorder-button" style="margin-top: 15px;" onclick="reorderPlots()">Re-order plots</button>
        <h2>CSV settings</h2>
        <label><input type="checkbox" name="channels" value="all-data" checked>Export all data channels</label><br><br>
        <span style="color: var(--checkbox-textcolor);">Time step (seconds):</span><br>
        <label><input class="text-input" type="number" id="csv-timestep" name="csv-timestep" value="1"></label><br><br>
    </div>

    <!-- Data selector -->
    <div id="data-selector" style="display: none;">
        <h2 id="data-selector-title"></h2>
        <form id="data-selector-form">
            <!-- Start and end dates -->
            <label style="color: var(--box-textcolor); font-size: 16px;" for="start-date-picker">Start<br></label>
            <input class="text-input" type="date" id="start-date-picker" name="start-date-picker">
            <input class="text-input" type="time" id="start-time-picker" name="start-time-picker"><br><br>
            <label style="color: var(--box-textcolor); font-size: 16px;" for="end-date-picker">End<br></label>
            <input class="text-input" type="date" id="end-date-picker" name="end-date-picker">
            <input class="text-input" type="time" id="end-time-picker" name="end-time-picker">
            <button type="button" id="now-button" onclick="setNow()">Now</button><br><br>
            <!-- Buttons wrapper -->
            <div class="wrapper">
                <div>
                    <input class="enabled" id='plot-button' type="submit" value="Plot" onclick="getData(event,false)">
                    <input class="disabled" id='plot-button-disabled' type="button" value="Plot">
                </div>
                <div>
                    <button class="enabled" id="csv-button" onclick='exportCSV(event,false)'>CSV</button>
                    <button class="disabled" id="csv-button-disabled">CSV</button>
                </div>
                <div>
                    <button class="enabled" id="flo-button" onclick='downloadExcel(event)'>FLO</button>
                    <button class="disabled" id="flo-button-disabled">FLO</button>
                </div>
                <div>
                    <button class="enabled" id="bid-button" onclick="getData(event,true)">Bids</button>
                    <button class="disabled" id="bid-button-disabled">Bids</button>
                </div>
                <button type="button" id="show-options-button" onclick="toggleOptions()">Options</button>
                <div id="loader" style="display: none;"></div>
            </div>
        </form>
        <div id="error-text"></div>
    </div>
>>>>>>> 72bd2883

    <!-- Plots -->
    <div id="plot-container" style="display: none;">
        <div class="plot" id="plot1"></div>
        <div class="plot" id="plot2"></div>
        <div class="plot" id="plot3"></div>
        <div class="plot" id="plot4"></div>
        <div class="plot" id="plot5"></div>
        <div class="plot" id="plot6"></div>
        <div class="plot" id="plot7"></div>
        <div class="plot" id="plot8"></div>
        <div class="plot" id="plot9"></div>
        <div class="plot" id="plot10"></div>
        <div class="plot" id="plot11"></div>
        <div class="plot" id="bids"></div>
        <div id="plot-png"></div>
    </div>

<<<<<<< HEAD
        function getData(event, get_bids) {
            event.preventDefault();

            const selectedChannels = Array.from(document.querySelectorAll('input[name="channels"]:checked'))
                .map(checkbox => checkbox.value);

            const startdate = document.getElementById('startDatePicker').value;
            const starttime = document.getElementById('startTimePicker').value;
            const starttime_luxon = luxon.DateTime.fromFormat(`${startdate} ${starttime}`, 'yyyy-MM-dd HH:mm', { zone: 'America/New_York' });
            const startUnixMilliseconds = starttime_luxon.toUTC().toMillis();

            const enddate = document.getElementById('endDatePicker').value;
            const endtime = document.getElementById('endTimePicker').value;
            const endtime_luxon = luxon.DateTime.fromFormat(`${enddate} ${endtime}`, 'yyyy-MM-dd HH:mm', { zone: 'America/New_York' });
            const endUnixMilliseconds = endtime_luxon.toUTC().toMillis();

            if (get_bids === true) {
                console.log('Getting bids')
                fetchBids(house_alias, password, startUnixMilliseconds, endUnixMilliseconds, false)
            } else {
                fetchPlots(house_alias, password, startUnixMilliseconds, endUnixMilliseconds, selectedChannels, false)
            }
        }

        function reorderPlots() {
            const move_buttons = document.getElementsByClassName("move_buttons");
            const reorder_button = document.getElementById("reorder-button");
            for (let i = 0; i < move_buttons.length; i++) {
                if (move_buttons[i].style.display === "none") {
                    move_buttons[i].style.display = "block";
                    reorder_button.textContent = "Done re-ordering plots";
                } else {
                    move_buttons[i].style.display = "none";
                    reorder_button.textContent = "Re-order plots";
                }
            }
            toggleCheckbox();
        }

        function toggleCheckbox() {
            const checkboxDiv = document.getElementById("checkboxDiv");
            if (checkboxDiv.style.display === "none") {
                checkboxDiv.style.display = "block";
                document.getElementById("content").style.display = "none";
                document.getElementById("header").style.display = "none";

            } else {
                checkboxDiv.style.display = "none";
                document.getElementById("content").style.display = "block";
                document.getElementById("header").style.display = "flex";
            }
        }

        function dropDownMenu(){
            const header = document.getElementById("header");
            if (header.style.height === '75px') {
                document.getElementById("header").style.height = "238px";

            } else {
                document.getElementById("header").style.height = "75px";
            }
        }

        function showLoader() {
            const loader = document.getElementById('loader');
            loader.style.display = 'inline-block';
        }

        function hideLoader() {
            const loader = document.getElementById('loader');
            loader.style.display = 'none';
        }

        function toggleDarkMode() {
            const plotsDiv1 = document.getElementById('Plot1');
            const plotsDiv2 = document.getElementById('Plot2');
            const plotsDiv3 = document.getElementById('Plot3');
            const plotsDiv4 = document.getElementById('Plot4');
            const plotsDiv5 = document.getElementById('Plot5');
            const plotsDiv6 = document.getElementById('Plot6');
            const plotsDiv7 = document.getElementById('Plot7');
            const plotsDiv8 = document.getElementById('Plot8');
            const plotsDiv9 = document.getElementById('Plot9');
            const plotsDiv10 = document.getElementById('Plot10');
            const plotsDiv11 = document.getElementById('Plot11');
            const plotsDivPng = document.getElementById('PlotPng');
            plotsDiv1.innerHTML = '';
            plotsDiv2.innerHTML = '';
            plotsDiv3.innerHTML = '';
            plotsDiv4.innerHTML = '';
            plotsDiv5.innerHTML = '';
            plotsDiv6.innerHTML = '';
            plotsDiv7.innerHTML = '';
            plotsDiv8.innerHTML = '';
            plotsDiv9.innerHTML = '';
            plotsDiv10.innerHTML = '';
            plotsDiv11.innerHTML = '';
            plotsDivPng.innerHTML = '';
            const toggleButton = document.getElementById('toggle-mode');
            document.body.classList.toggle('dark-mode');
            darkmode_tf = !darkmode_tf
        }
    </script>
    
=======
    <!-- Footer -->
    <div id="footer">
        GridWorks © 2025 • <a href="mailto:gbaker@gridworks-consulting.com">Email</a> • <a href="tel:+16173207950">Call</a>
        <!-- • <span style="cursor:pointer" onclick="toggleDarkMode()">Dark mode</span> -->
    </div>
>>>>>>> 72bd2883
</body>
</html><|MERGE_RESOLUTION|>--- conflicted
+++ resolved
@@ -12,1163 +12,6 @@
     <!-- Libraries and Javascript -->
     <script src="https://cdnjs.cloudflare.com/ajax/libs/jszip/3.10.1/jszip.min.js"></script>
     <script src="https://cdn.jsdelivr.net/npm/luxon@3.0.1/build/global/luxon.min.js"></script>
-<<<<<<< HEAD
-
-    <style>
-
-        :root {
-            --body-bgcolor: #ffffff;
-            --header-textcolor: #555555;
-            --header-bgcolor: #F5F5F7;
-            --box-bgcolor: #F5F5F7;
-            --borderbottom: rgb(226,226,226);
-            --box-textcolor: rgb(55,55,55);
-            --button-bgcolor: #3f3f3f;
-            --button-hover: #3f3f3f;
-            --button-options: #3f3f3f;
-            --options-hover: #3f3f3f;
-            --inputs-bgcolor: #ffffff;
-            --loading-color: rgba(255, 255, 255, 0.636);
-            --loading-bgcolor:rgba(169, 169, 169, 0.594);
-            --checkbox-textcolor: #555;
-            --loader-bigpart: #cdcdcd;
-            --loader-smallpart: #3f3f3f;
-        }
-
-        .dark-mode {
-            --body-bgcolor: #222222;
-            --header-textcolor: #f5f5f7;
-            --header-bgcolor: #222222;
-            --box-bgcolor: #3a3a3a;
-            --borderbottom: #515151;
-            --box-textcolor: #f5f5f7;
-            --button-bgcolor: #6d6d6d;
-            --button-hover: #787878;
-            --button-options: #cbcbcb;
-            --options-hover: transparent;
-            --inputs-bgcolor: #e7e7e7;
-            --loading-color: rgba(206, 206, 206, 0.636);
-            --loading-bgcolor: rgba(107, 107, 107, 0.246);
-            --checkbox-textcolor: #dbdbdb;
-            --loader-bigpart: #cdcdcd;
-            --loader-smallpart: #3a3a3a;
-        }
-
-        body {
-            background-color: var(--body-bgcolor);
-            font-family: 'Helvetica Neue', Arial, sans-serif;
-            margin: 0;
-            padding: 0;
-            font-family: 'Montserrat';
-        }
-
-        #PlotPng, #Plot1, #Plot2, #Plot3, #Plot4, #Plot5, #Plot6, #Plot7, #Plot8, #Plot9, #Plot10, #Plot11 {
-            display: flex;
-            flex-direction: column;
-            align-items: center;
-            justify-content: center;
-            padding-bottom:15px;
-        }
-
-        #Bids {
-            display: flex;
-            flex-direction: column;  /* Align items vertically */
-            gap: 10px;
-            margin-left: 5%;
-            margin-right: 5%;
-            display: flex;
-            justify-content: center;
-            padding-bottom:15px;
-            overflow: scroll;
-            align-items: center;
-            justify-content: center;
-        }
-
-        .image-container img {
-            width: 100%;
-            max-width: 500px;
-        }
-        
-        #PlotPng img {
-            width: 100%;
-            max-width: 1100px;
-            height: auto;
-            margin-bottom: 10px;
-        }
-
-        #header{
-            height: 75px; 
-            color: var(--header-textcolor); 
-            background-color: var(--header-bgcolor); 
-            display: flex; 
-            align-items: stretch;
-            margin-bottom: 0;
-            /* flex-direction: column; */
-            /* border-bottom: #d6d6d6 0.5px solid; */
-        }
-
-        a {
-            color: var(--header-textcolor);
-            text-decoration: none;
-        }
-
-        #pageTitle {
-            font-family: 'Montserrat';
-            font-size: 40px;
-            padding: 20px;
-            padding-left:5%;
-            color: #323232
-        }
-
-        #houseAliasHeader {
-            color: var(--header-textcolor);
-            font-family: 'Montserrat';
-            font-size: 35px;
-            padding-bottom: 25px;
-            margin: 0px;
-        }
-
-        #LoginHeader {
-            color: var(--header-textcolor);
-            font-family: 'Montserrat';
-            font-size: 35px;
-            padding-bottom: 15px;
-            margin: 0px;
-        }
-
-        #checkboxButton {
-            margin-right: 12px;
-        }
-
-        #submit_button, #close-button, #csv_button, #login-button, 
-        #nowButton, #checkboxButton, #dijkstra_button, #bid_button, #reorder-button, .move-button {
-            cursor: pointer;
-            font-size:15px;
-            font-family: 'Montserrat';
-            margin-top:0px;
-            color:white;
-            border-radius:30px;
-            text-align:center;
-            height:40px;
-            padding-left: 20px;
-            padding-right: 20px;
-            background-color:var(--button-bgcolor); 
-            border: none;
-        }
-
-        .move-button{
-            margin-top: -10px;
-            margin-right: 10px;
-            margin-bottom: 40px;
-        }
-
-        #nowButton, #checkboxButton {
-            cursor: pointer;
-            font-size:15px;
-            font-family: 'Montserrat';
-            margin-top:0px;
-            color:var(--button-options);
-            background-color: transparent;
-            border-radius:30px;
-            text-align:center;
-            height:40px;
-            padding-left: 15px;
-            padding-right: 15px;
-            border: var(--button-options) 2px solid;
-        }
-
-        #login-button {
-            margin-top: 10px;
-        }
-
-        #nowButton {
-            color: rgb(63, 63, 63);
-            background-color: var(--inputs-bgcolor);
-            margin-left:0px;
-            border-radius: 5px;
-            border: none
-        }
-
-        #submit_button:hover, #close-button:hover, #csv_button:hover, #login-button:hover, #nowButton:hover,
-        #checkboxButton:hover, #dijkstra_button:hover, #bid_button:hover, #reorder-button:hover, .move-button:hover {
-            background-color:var(--button-hover);
-        }
-
-        #checkboxButton:hover {
-            background-color:var(--options-hover);
-            color:white;
-        }
-
-        #nowButton:hover {
-            background-color: white;
-            /* font-weight: bold; */
-        }
-
-        #Inputs, #LoginBox{
-            min-height: 110px;
-            margin-left: 5%;
-            margin-right: 5%;
-            margin-bottom: 50px;
-            margin-top:30px;
-            padding: 30px;
-            padding-bottom: 70px;
-            /* padding-bottom: 75px; */
-            background-color: var(--box-bgcolor);
-            border-radius: 10px;
-            /* border: #d6d6d6 0.5px solid; */
-        }
-
-        #LoginBox {
-            padding-bottom: 80px;
-        }
-
-        #checkboxDiv{
-            box-sizing: border-box;
-            left: 50%;
-            height: auto;
-            max-height: 90%;
-            overflow:scroll ;
-            transform: translate(-50%, -0%);
-            background-color: var(--box-bgcolor);
-            /* border: #d6d6d6 0.5px solid; */
-            color: var(--box-textcolor);
-            position: absolute;
-            width: 100%;
-            max-width: 800px;
-            margin-top: 20px;
-            border-radius: 10px;
-            padding-left: 40px;
-            padding-right: 30px;
-            /* padding-bottom: 25px; */
-            padding-top: 15px;
-            /* box-shadow: 0 4px 12px rgba(0, 0, 0, 0.1); */
-            z-index: 10000;
-        }
-
-        #GWlogo {
-            height: 75px; 
-            margin: 0; 
-            padding: 0; 
-            width:100%; 
-            min-width: 175px; 
-            display: flex; 
-            justify-content: center; 
-            align-items: center;
-            font-size: 16px;
-        }
-
-        .menuItem {
-            cursor: pointer;
-            height: 75px; 
-            margin: 0; 
-            padding: 0; 
-            display: flex; 
-            align-items: center; 
-            justify-content: center;
-            flex: 1;
-            width: 20vw;
-            max-width: 135px;
-            min-width: 100px;
-            transition: all 0.3s ease;
-        }
-
-        #menubutton{
-            display: none;
-        }
-
-        #darkbutton {
-            position: absolute;
-            display: flex; 
-            font-size: 20px;
-            height:75px;
-            width: 40px;
-            right:30px;
-            cursor: pointer;
-            justify-content: center;
-            align-items: center; 
-            flex-direction: column;
-        }
-
-        .toggle-circle {
-            width: 15px;
-            height: 15px;
-            background-color: var(--header-textcolor, #333); /* dark color */
-            border-radius: 50%;
-            position: absolute;
-            top: 30px;
-            left: 12.5px;
-            transition: transform 0.3s ease;
-        }
-
-        .toggle-circle::before {
-            content: '';
-            width: 10px;
-            height: 10px;
-            background-color: var(--header-bgcolor, #333);
-            border-radius: 50%;
-            position: absolute;
-            left: 7px;
-            top: 1px;
-        }
-
-        @media (max-width: 800px) {
-            #GWlogo {
-                border-bottom: var(--borderbottom) 0.5px solid;
-            }
-            .menuItem {
-                width: 100%;
-                max-width: 100%;
-                height:40px;
-                border-bottom: var(--borderbottom) 0.5px solid;
-            }
-            #header {
-                flex-direction: column;
-                height: 75px;
-                overflow:hidden
-            }
-            #menubutton {
-                position: absolute;
-                display: flex; 
-                font-size: 20px;
-                right:0;
-                height:75px;
-                width: 75px;
-                cursor: pointer;
-                justify-content: center;
-                align-items: center; 
-                flex-direction: column;
-            }
-            #darkbutton {
-                right:60px;
-            }
-            #checkboxDiv{
-                height:100%;
-                max-height: 100%;
-                margin: 0px;
-                margin-top:0px
-            }
-        }
-
-        #housealias, #passwd, #startDatePicker, #startTimePicker, #endDatePicker, #endTimePicker, #csv_inputs {
-            margin-top: 10px;
-            height: 40px;
-            border-radius: 5px;
-            border: none;
-            background-color: var(--inputs-bgcolor);
-            color: rgb(53, 53, 53);
-            padding-left: 15px;
-            padding-right: 10px;
-            margin-bottom: 10px;
-            font-size: 16px;
-            font-family: 'Montserrat';
-        }
-
-        #csv_inputs {
-            margin-bottom: 0px;
-        }
-
-        #housealias {
-            margin-bottom: 0px;
-        }
-
-        #PlotContainer {
-            padding-top: 10px;
-            /* background-color: #ffffff; */
-            width: 100%;
-            margin-bottom: 20px;
-        }
-
-        #footer {
-            background-color: #eeeeee;
-            color: #6c6c6c;
-            font-size: 14px;
-            width: 100%;
-            margin: 0px;
-            padding: 10px;
-            text-align: center;
-            bottom: 0;
-            left: 0;
-        }
-
-        input[type="checkbox"] {
-            appearance: none;
-            width: 22px;
-            height: 22px;
-            border: 2px solid #d1d1d6;
-            border-radius: 4px;
-            background-color: var(--box-bgcolor);
-            position: relative;
-            cursor: pointer;
-            margin-right: 10px;
-            transition: background-color 0.2s ease, border-color 0.2s ease;
-        }
-
-        input[type="checkbox"]:checked {
-            background-color: #d1d1d6;
-            border-color: #d1d1d6;
-        }
-
-        #checkboxDiv label {
-            display: inline-flex;
-            align-items: center;
-            font-size: 16px;
-            color: var(--checbox-textcolor);
-            cursor: pointer;
-            user-select: none;
-        }
-
-        #checkboxDiv h2, #checkboxDiv h4 {
-            margin-bottom: 15px;
-        }
-
-        #checkboxDiv h4 {
-            font-size: 18px;
-        }
-
-        #checkboxDiv input[type="number"] {
-            border: 1px solid #ccc;
-            border-radius: 6px;
-            padding: 6px 12px;
-            font-size: 16px;
-            width: 80px;
-            transition: border-color 0.3s ease;
-        }
-
-        #checkboxDiv input[type="number"]:focus {
-            border-color: #535353;
-            outline: none;
-        }
-
-        #loadingText, #csvLoadingText, #dijkstraLoadingText, #bidLoadingText {
-            /* cursor:progress; */
-            font-size:15px;
-            font-family: 'Montserrat';
-            margin-top:0px;
-            color:var(--loading-color);
-            border-radius:30px;
-            text-align:center;
-            height:40px;
-            padding-left: 20px;
-            padding-right: 20px;
-            background-color:var(--loading-bgcolor); 
-            border: none;
-        } 
-
-        #loader {
-            border: 10px solid var(--loader-bigpart);
-            border-top: 10px solid var(--loader-smallpart);
-            border-radius: 50%;
-            width: 20px;
-            height: 20px;
-            animation: spin 1s linear infinite;
-        }
-
-        @keyframes spin {
-            0% { transform: rotate(0deg); }
-            100% { transform: rotate(360deg); }
-        }
-
-    </style>
-
-</head>
-
-<body> <!-- class="dark-mode" -->
-    
-    <div id="checkboxDiv" style="display: none;">
-        <button id="close-button" style="float: right; margin-top: 15px;" onclick="toggleCheckbox()">X</button>
-        <h2>Select channels</h2>
-        <h4>Heat pump</h4>
-        <label><input type="checkbox" name="channels" value="hp-lwt" checked>LWT</label><br>
-        <label><input type="checkbox" name="channels" value="hp-ewt" checked>EWT</label><br>
-        <label><input type="checkbox" name="channels" value="hp-odu-pwr" checked>Outdoor unit power</label><br>
-        <label><input type="checkbox" name="channels" value="hp-idu-pwr" checked>Indoor unit power</label><br>
-        <label><input type="checkbox" name="channels" value="primary-flow" checked>Primary pump flow rate</label><br>
-        <label><input type="checkbox" name="channels" value="primary-pump-pwr" checked>Primary pump power</label><br>
-        <label><input type="checkbox" name="channels" value="oil-boiler-pwr" checked>Oil boiler power</label><br>
-        <h4>Distribution</h4>
-        <label><input type="checkbox" name="channels" value="dist-swt" checked>SWT</label><br>
-        <label><input type="checkbox" name="channels" value="dist-rwt" checked>RWT</label><br>
-        <label><input type="checkbox" name="channels" value="dist-flow" checked>Distribution pump flow rate</label><br>
-        <label><input type="checkbox" name="channels" value="dist-pump-pwr" checked>Distribution pump power</label><br>
-        <h4>Zones</h4>
-        <label><input type="checkbox" name="channels" value="zone-heat-calls" checked>Heat calls</label><br>
-        <label><input type="checkbox" name="channels" value="oat" checked>Outside air temperature</label><br>
-        <h4>Buffer</h4>
-        <label><input type="checkbox" name="channels" value="buffer-depths" checked>Buffer depths</label><br>
-        <label><input type="checkbox" name="channels" value="buffer-hot-pipe">Hot pipe</label><br>
-        <label><input type="checkbox" name="channels" value="buffer-cold-pipe">Cold pipe</label><br>
-        <h4>Storage</h4>
-        <label><input type="checkbox" name="channels" value="storage-depths" checked>Storage depths</label><br>
-        <label><input type="checkbox" name="channels" value="store-hot-pipe">Hot pipe</label><br>
-        <label><input type="checkbox" name="channels" value="store-cold-pipe">Cold pipe</label><br>
-        <label><input type="checkbox" name="channels" value="store-flow" checked>Storage pump flow rate</label><br>
-        <label><input type="checkbox" name="channels" value="store-pump-pwr" checked>Storage pump power</label><br>
-        <label><input type="checkbox" name="channels" value="store-energy" checked>Available and required energy</label><br>
-        <label><input type="checkbox" name="channels" value="thermocline">Thermocline and centroids</label><br>
-        <h2>Plots</h2>
-        <label><input type="checkbox" name="channels" value="show-points">Show points</label><br>
-        <button id="reorder-button" style="margin-top: 15px;" onclick="reorderPlots()">Re-order plots</button>
-        <h2>Only for CSVs</h2>
-        <label><input type="checkbox" name="channels" value="relays" checked>Relays</label><br>
-        <label><input type="checkbox" name="channels" value="white-wires" checked>White wires</label><br>
-        <h2>Export to CSV</h2>
-        <label><input type="checkbox" name="channels" value="all-data" checked>Export all data channels</label><br><br>
-        <span style="color: var(--checkbox-textcolor);">Time step (seconds):</span><br><label><input type="number" style="width: 50px;" name="csv_inputs" id="csv_inputs" value="1"></label><br>
-        <br>
-        <!-- <div style="position:absolute">
-        <button id="csv_button" style='position:relative;' onclick='exportCSV()'>Export to CSV</button>
-        <button id="csvLoadingText" style='display:none;'>Export to CSV</button><br>
-        <div style="position: absolute; height:35px; width: 100%;"></div>
-        <br>
-        </div> -->
-    </div>
-    
-    <div>
-        <div id="header">
-            <div id="menubutton" onclick="dropDownMenu()">
-                <div style="width: 30%; height:2px; background-color: var(--header-textcolor);margin-bottom: 6px;"></div>
-                <div style="width: 30%; height:2px; background-color: var(--header-textcolor);"></div>
-            </div>
-            <div id="darkbutton" onclick="toggleDarkMode()">
-                <div class="toggle-circle"></div>
-            </div>
-            <a href="">
-            <div id="GWlogo">
-                <span style="font-family: 'Montserrat'">
-                    <span style="font-weight: normal;">GRIDWORKS</span><br>CONSULTING
-                </span>
-            </div>
-            </a>
-            <a href="index.html">
-            <div class='menuItem'>
-                <span style="font-size: 14px; font-weight: bold;">
-                    Visualizer
-                </span>
-            </div>
-            </a>
-            <a href="dashboard.html">
-                <div class='menuItem'>
-                    <span style="font-size: 14px;">
-                        Dashboard
-                    </span>
-                </div>
-                </a>
-            <a href="morning_report.html">
-                <div class='menuItem'>
-                    <span style="font-size: 14px;">
-                        Morning report
-                    </span>
-                </div>
-            </a>
-            <a href="https://gridworks-consulting.com/">
-            <div class='menuItem'>
-                <span style="font-size: 14px;">
-                    About
-                </span>
-            </div>
-            </a>
-        </div> 
-
-        <!-- <h1 id="pageTitle">Visualizer</h1> -->
-
-        <!-- Login -->
-        <div id="login" style="display: block;">               
-            <div id="LoginBox">
-                <h2 id="LoginHeader">Log in</h2>
-                <form id="form1" onsubmit="LogInFunction(event)">
-                    <input type="text" id="housealias" name="housealiaspicker" placeholder="House alias"><br>
-                    <input type="password" id="passwd" name="passwordpicker" placeholder="Password"><br>
-                    <input id='login-button' type="submit" style='position: absolute' value="Log in">
-                </form>
-            </div>
-        </div> 
-
-
-        <div id="content" style="display: none;">               
-        <div id="Inputs">
-            <h2 id="houseAliasHeader"></h2>
-            <form  id="form2">
-                <label style="color: var(--box-textcolor); font-size: 16px;" for="startDatePicker">Start<br></label>
-                <input type="date" id="startDatePicker" name="startDatePicker">
-                <input type="time" id="startTimePicker" name="startTimePicker"><br><br>
-                <label style="color: var(--box-textcolor); font-size: 16px;" for="endDatePicker">End<br></label>
-                <input type="date" id="endDatePicker" name="endDatePicker">
-                <input type="time" id="endTimePicker" name="endTimePicker">
-                <button type="button" id="nowButton" onclick=setNow()>Now</button><br><br>
-                <button type="button" id="checkboxButton" onclick=toggleCheckbox()>Options</button>
-                <input id='loadingText' type="button" style='position: absolute' value="Plot">
-                <input id='submit_button' type="submit" style='position: absolute' value="Plot" onclick="getData(event, false)">
-                <div id="loader" style="margin-left: 172px; position:absolute; display:none"></div>
-                <div style="margin-left: 80px; position:absolute; display:inline">
-                    <button id="csv_button" style='position:relative;' onclick='exportCSV(event, false)'>CSV</button>
-                    <button id="csvLoadingText" style='display:none;'>CSV</button><br>
-                    <div style="position: absolute; height:35px; width: 100%;"></div>
-                    <br>
-                </div>
-                <br>
-                <br>
-                <div style="margin-left: 0px; position:absolute; display:inline">
-                    <button id="dijkstra_button" style='position:relative;' onclick='downloadExcel(event)'>FLO</button>
-                    <button id="dijkstraLoadingText" style='display:none;'>FLO</button><br>
-                    <div style="position: absolute; height:35px; width: 100%;"></div>
-                    <br>
-                </div>
-                <div style="margin-left: 80px; position:absolute; display:inline">
-                    <button id="bid_button" style='position:relative;' onclick="getData(event, true)">Bids</button>
-                    <button id="bidLoadingText" style='display:none;'>Bids</button><br>
-                    <div style="position: absolute; height:35px; width: 100%;"></div>
-                    <br>
-                </div>
-                <!-- <span id="loadingText" style="font-weight: bold; color: rgb(55, 55, 55); display: none; position: absolute; margin-top:11px;">Loading data...</span> -->
-            </form>
-        </div>
-        <div id="PlotContainer">
-            <div class="draggable" id="Plot1"></div>
-            <div class="draggable" id="Plot11"></div>
-            <div class="draggable" id="Plot2"></div>
-            <div class="draggable" id="Plot3"></div>
-            <div class="draggable" id="Plot4"></div>
-            <div class="draggable" id="Plot5"></div>
-            <div class="draggable" id="Plot6"></div>
-            <div class="draggable" id="Plot7"></div>
-            <div class="draggable" id="Plot8"></div>
-            <div class="draggable" id="Plot9"></div>
-            <div class="draggable" id="Plot10"></div>
-            <div class="draggable" id="Bids"></div>
-            <div class="draggable" id="PlotPng"></div>
-        </div>
-
-    <!-- content -->
-    </div> 
-    </div>
-
-
-    <!-- <div id="footer">
-        Copyright © GridWorks Energy Consulting 2024. All rights reserved.
-    </div> -->
-
-    <script>
-
-        const prefersDarkMode = window.matchMedia("(prefers-color-scheme: dark)").matches;
-        if (prefersDarkMode) {
-            document.body.classList.toggle('dark-mode');
-        }
-
-        window.matchMedia("(prefers-color-scheme: dark)").addEventListener('change', (e) => {
-            if (e.matches) {
-                document.body.classList.add('dark-mode');
-                darkmode_tf = true
-            } else {
-                document.body.classList.remove('dark-mode');
-                darkmode_tf = false
-            }
-            const plotDivs = [
-                document.getElementById('Plot1'),
-                document.getElementById('Plot2'),
-                document.getElementById('Plot3'),
-                document.getElementById('Plot4'),
-                document.getElementById('Plot5'),
-                document.getElementById('Plot6'),
-                document.getElementById('Plot7'),
-                document.getElementById('Plot8'),
-                document.getElementById('Plot9'),
-                document.getElementById('Plot10'),
-                document.getElementById('Plot11'),
-                document.getElementById('PlotPng')
-            ];
-            plotDivs.forEach(div => div.innerHTML = '');
-        });
-
-        function moveDown(button) {
-            const div = button.parentElement.parentElement;
-            const nextDiv = div.nextElementSibling;
-    
-            if (nextDiv) {
-                div.parentElement.insertBefore(nextDiv, div);
-            }
-        }
-    
-        function moveUp(button) {
-            const div = button.parentElement.parentElement;
-            const prevDiv = div.previousElementSibling;
-    
-            if (prevDiv) {
-                div.parentElement.insertBefore(div, prevDiv);
-            }
-        }
-
-        let house_alias, password;
-        let darkmode_tf = prefersDarkMode;
-
-        async function downloadExcel(event) {
-
-            event.preventDefault();
-
-            disable_dijkstra_buttons()
-            showLoader()
-
-            const enddate = document.getElementById('endDatePicker').value;
-            const endtime = document.getElementById('endTimePicker').value;
-            const endtime_luxon = luxon.DateTime.fromFormat(`${enddate} ${endtime}`, 'yyyy-MM-dd HH:mm', { zone: 'America/New_York' });
-            const endUnixMilliseconds = endtime_luxon.toUTC().toMillis();
-
-            try {
-                const response = await fetch(`https://visualizer.electricity.works/plots`, {
-                // const response = await fetch(`http://localhost:8000/plots`, {
-                    method: 'POST',
-                    headers: {
-                        'Content-Type': 'application/json'
-                    },
-                    body: JSON.stringify({
-                        house_alias: `${house_alias}`,
-                        password: password, 
-                        time_ms: endUnixMilliseconds, 
-                    })
-                });
-
-                if (response.ok) {
-                    const blob = await response.blob();
-                    const link = document.createElement('a');
-                    const url = window.URL.createObjectURL(blob);
-                    link.href = url;
-                    const endDateFile = new Date(endUnixMilliseconds);
-                    const newYorkDate = endDateFile.toLocaleString('en-US', { 
-                        timeZone: 'America/New_York', 
-                        hour12: false, 
-                        year: 'numeric', 
-                        month: 'short', 
-                        day: 'numeric', 
-                        hour: 'numeric', 
-                    })
-                    .replace(/,/g, '')
-                    .replace(/\s/g, '_')
-                    .toLowerCase();
-                    link.download = `flo_${house_alias}_${newYorkDate}.xlsx`;
-                    link.click();
-                    window.URL.revokeObjectURL(url);
-                } else {
-                    alert('Failed to download the file.');
-                }
-            } catch (error) {
-                console.error('Error downloading Excel file:', error);
-                alert('Error downloading the file.');
-            } finally {
-                enable_dijkstra_buttons()
-                hideLoader()
-            }
-        }
-
-        async function exportCSV(event, continueOption) {
-
-            event.preventDefault();
-
-            disable_csv_buttons()
-            showLoader()
-
-            const startdate = document.getElementById('startDatePicker').value;
-            const starttime = document.getElementById('startTimePicker').value;
-            const starttime_luxon = luxon.DateTime.fromFormat(`${startdate} ${starttime}`, 'yyyy-MM-dd HH:mm', { zone: 'America/New_York' });
-            const startUnixMilliseconds = starttime_luxon.toUTC().toMillis();
-
-            const enddate = document.getElementById('endDatePicker').value;
-            const endtime = document.getElementById('endTimePicker').value;
-            const endtime_luxon = luxon.DateTime.fromFormat(`${enddate} ${endtime}`, 'yyyy-MM-dd HH:mm', { zone: 'America/New_York' });
-            const endUnixMilliseconds = endtime_luxon.toUTC().toMillis();
-
-            const selectedChannels = Array.from(document.querySelectorAll('input[name="channels"]:checked'))
-                .map(checkbox => checkbox.value);
-
-            const timestep_wip = document.getElementsByName('csv_inputs')[0];
-            const timestep = timestep_wip.value;
-            
-            try {
-                const response = await fetch(`https://visualizer.electricity.works/csv`, {
-                // const response = await fetch(`http://localhost:8000/csv`, {
-                    method: 'POST',
-                    headers: {
-                        'Content-Type': 'application/json'
-                    },
-                    body: JSON.stringify({
-                        house_alias: `${house_alias}`,
-                        password: password, 
-                        start_ms: startUnixMilliseconds, 
-                        end_ms: endUnixMilliseconds,
-                        selected_channels: selectedChannels,
-                        timestep: timestep,
-                        continue_option: continueOption,
-                    })
-                });
-
-                if (!response.ok) {
-                    throw new Error(`HTTP error! status: ${response.status}`);
-                }
-
-                const contentType = response.headers.get("Content-Type");
-
-                if (contentType && contentType.includes("application/json")) {
-                    const data = await response.json();
-                    if ('success' in data && data.success === false) {
-                        if (data.continue_option) {
-                            const userChoice = confirm(data.message);
-                            console.log(userChoice ? "User chose to Continue" : "User chose to Abort");
-                            if (userChoice) {
-                                await exportCSV(event, true); 
-                            }
-                        } else { 
-                            alert(data.message);
-                            if (data.reload) {
-                                location.reload();
-                            }
-                        }
-                    }
-                } else {
-                    const startDate = new Date(startUnixMilliseconds);
-                    const formattedStartDate = startDate.toISOString().slice(0, 16).replace('T', '-');
-                    const endDate = new Date(endUnixMilliseconds);
-                    const formattedEndDate = endDate.toISOString().slice(0, 16).replace('T', '-');
-                    const blob = await response.blob();
-                    const url = window.URL.createObjectURL(blob);
-                    const a = document.createElement('a');
-                    a.href = url;
-                    a.download = `${house_alias}_${timestep}s_${formattedStartDate}-${formattedEndDate}.csv`;
-                    document.body.appendChild(a);
-                    a.click();
-                    a.remove();
-                    window.URL.revokeObjectURL(url);
-                }
-            } catch (error) {
-                console.error('Error downloading CSV:', error);
-                alert(`Error downloading CSV`);
-            } finally {
-                enable_csv_buttons()
-                hideLoader()
-            }
-        }
-
-        async function fetchPlots(house_alias, password, start_ms, end_ms, channels, continueOption) {
-
-            disable_plot_buttons()
-            showLoader()
-
-            try {
-                const response = await fetch(`https://visualizer.electricity.works/plots`, {
-                // const response = await fetch(`http://localhost:8000/plots`, {
-                    method: 'POST',
-                    headers: {
-                        'Content-Type': 'application/json'
-                    },
-                    body: JSON.stringify({
-                        house_alias: `${house_alias}`,
-                        password: password, 
-                        start_ms: start_ms, 
-                        end_ms: end_ms,
-                        selected_channels: channels,
-                        continue_option: continueOption,
-                        darkmode: darkmode_tf,
-                    })
-                });
-
-                const contentType = response.headers.get("Content-Type");
-
-                if (contentType && contentType.includes("application/json")) {
-                    const data = await response.json();
-                    if ('success' in data && data.success === false) {
-                        if (data.continue_option) {
-                            const userChoice = confirm(data.message);
-                            console.log(userChoice ? "User chose to Continue" : "User chose to Abort");
-                            if (userChoice) {
-                                await fetchPlots(house_alias, password, start_ms, end_ms, channels, true); 
-                            }
-                        } else { 
-                            alert(data.message);
-                            if (data.reload) {
-                                location.reload();
-                            }
-                        }
-                    }
-                } else {
-                    const blob = await response.blob();
-                    const zip = await JSZip.loadAsync(blob);
-
-                    const plotDivs = [
-                        document.getElementById('Plot1'),
-                        document.getElementById('Plot2'),
-                        document.getElementById('Plot3'),
-                        document.getElementById('Plot4'),
-                        document.getElementById('Plot5'),
-                        document.getElementById('Plot6'),
-                        document.getElementById('Plot7'),
-                        document.getElementById('Plot8'),
-                        document.getElementById('Plot9'),
-                        document.getElementById('Plot10'),
-                        document.getElementById('Plot11'),
-                        document.getElementById('PlotPng')
-                    ];
-                    plotDivs.forEach(div => div.innerHTML = '');
-
-                    function createMoveButtons() {
-                        const moveButtonsDiv = document.createElement('div');
-                        moveButtonsDiv.classList.add('move_buttons');
-                        moveButtonsDiv.style.display = 'none';
-
-                        const moveUpButton = document.createElement('button');
-                        moveUpButton.classList.add('move-button');
-                        moveUpButton.textContent = '⬆︎';
-                        moveUpButton.onclick = function() {
-                            moveUp(moveUpButton);
-                        };
-
-                        const moveDownButton = document.createElement('button');
-                        moveDownButton.classList.add('move-button');
-                        moveDownButton.textContent = '⬇︎';
-                        moveDownButton.onclick = function() {
-                            moveDown(moveDownButton);
-                        };
-
-                        moveButtonsDiv.appendChild(moveUpButton);
-                        moveButtonsDiv.appendChild(moveDownButton);
-
-                        return moveButtonsDiv;
-                    }
-
-                    let iframeCount = 0;
-
-                    for (const filename of Object.keys(zip.files)) {
-                        const fileData = await zip.files[filename].async('blob');
-
-                        if (filename.endsWith('.html')) {
-                            const blob = new Blob([await zip.files[filename].async('text')], { type: 'text/html' });
-                            const htmlUrl = URL.createObjectURL(blob);
-                            const iframe = document.createElement('iframe');
-                            iframe.src = htmlUrl;
-                            iframe.style.width = '90%';
-                            iframe.style.maxWidth = '1500px';
-                            iframe.style.height = '375px';
-                            iframe.style.border = 'none';
-
-                            // Use modulo to ensure the plotDivs array is reused for all iframes
-                            const currentDiv = plotDivs[iframeCount % plotDivs.length];
-                            currentDiv.appendChild(iframe);
-                            currentDiv.appendChild(createMoveButtons()); // Append the move buttons
-
-                            iframeCount++;
-                        } else if (filename.endsWith('.png')) {
-                            const imgUrl = URL.createObjectURL(fileData);
-                            const img = document.createElement('img');
-                            img.src = imgUrl;
-                            img.alt = 'Plot Image';
-                            plotsDivPng.appendChild(img);
-                        }
-                    }
-                }
-            } catch (error) {
-                console.error('Error fetching plots:', error);
-                alert(`Error fetching plots for house '${house_alias}'.`);
-            } finally {
-                enable_plot_buttons();
-                hideLoader();
-            }
-        }
-
-        async function fetchBids(house_alias, password, start_ms, end_ms, continueOption) {
-
-            disable_bid_buttons()
-            showLoader()
-
-            try {
-                const response = await fetch(`https://visualizer.electricity.works/plots`, {
-                // const response = await fetch(`http://localhost:8000/plots`, {
-                    method: 'POST',
-                    headers: {
-                        'Content-Type': 'application/json'
-                    },
-                    body: JSON.stringify({
-                        house_alias: `${house_alias}`,
-                        password: password, 
-                        start_ms: start_ms, 
-                        end_ms: end_ms,
-                        selected_channels: ["bids"],
-                        continue_option: continueOption,
-                        darkmode: darkmode_tf,
-                    })
-                });
-
-                const contentType = response.headers.get("Content-Type");
-
-                if (contentType && contentType.includes("application/json")) {
-                    const data = await response.json();
-                    if ('success' in data && data.success === false) {
-                        if (data.continue_option) {
-                            const userChoice = confirm(data.message);
-                            console.log(userChoice ? "User chose to Continue" : "User chose to Abort");
-                            if (userChoice) {
-                                await fetchBids(house_alias, password, start_ms, end_ms, true); 
-                            }
-                        } else { 
-                            alert(data.message);
-                            if (data.reload) {
-                                location.reload();
-                            }
-                        }
-                    }
-                } else {
-                    const blob = await response.blob();
-                    const zip = await JSZip.loadAsync(blob);
-                    const plotsDiv = document.getElementById('Bids');
-                    plotsDiv.innerHTML = '';
-
-                    // Convert zip.files into an array to preserve the order
-                    const fileNames = Object.keys(zip.files);
-
-                    for (const filename of fileNames) {
-                        const fileData = await zip.files[filename].async('blob');
-                        const imgUrl = URL.createObjectURL(fileData);
-                        
-                        const imageDiv = document.createElement('div');
-                        const img = document.createElement('img');
-                        img.src = imgUrl;
-                        img.alt = 'Plot Image';
-                        imageDiv.appendChild(img);
-                        imageDiv.classList.add('image-container');
-                        plotsDiv.appendChild(imageDiv);
-                    }
-                }
-            } catch (error) {
-                console.error('Error fetching bids:', error);
-                alert(`Error fetching bids for house '${house_alias}'.`);
-            } finally {
-                enable_bid_buttons();
-                hideLoader();
-            }
-            }
-
-        function getDefaultDate(is_start) {
-            const nyDate = new Date(new Date().toLocaleString("en-US", { timeZone: "America/New_York" }));
-            if (is_start) { 
-                nyDate.setDate(nyDate.getDate() - 1);
-                nyDate.setHours(20, 0, 0, 0);
-            } else {
-                nyDate.setMinutes(nyDate.getMinutes() + 1);  
-            } 
-            const year = nyDate.getFullYear();
-            const month = String(nyDate.getMonth() + 1).padStart(2, '0');
-            const day = String(nyDate.getDate()).padStart(2, '0');
-            return `${year}-${month}-${day}`;
-        }
-
-        function getDefaultTime(is_start) {
-            const nyDate = new Date(new Date().toLocaleString("en-US", { timeZone: "America/New_York" }));
-            if (is_start) { 
-                nyDate.setDate(nyDate.getDate() - 1);
-                nyDate.setHours(20, 0, 0, 0);
-            } else {
-                nyDate.setMinutes(nyDate.getMinutes() + 1);  
-            }  
-            const hours = String(nyDate.getHours()).padStart(2, '0');
-            const minutes = String(nyDate.getMinutes()).padStart(2, '0');
-
-            return `${hours}:${minutes}`;
-        }
-
-        function setNow() {
-            const nyDate = new Date(new Date().toLocaleString("en-US", { timeZone: "America/New_York" }));
-            nyDate.setMinutes(nyDate.getMinutes() + 1);
-            document.getElementById('endDatePicker').value = nyDate.toISOString().split('T')[0];
-            document.getElementById('endTimePicker').value = nyDate.toTimeString().split(' ')[0].substring(0, 5);
-            getData(event, false)
-        }
-
-        function handleKey(event) {
-            if (event.key === "Enter") {
-                const target = document.activeElement;
-                if (target.tagName !== "BUTTON") {
-                    event.preventDefault();
-                    document.querySelector('input[type="submit"]').click();
-                }
-            }
-        }
-
-        function enable_plot_buttons() {
-            const submitButton = document.querySelector('#form2 input[type="submit"]');
-            const nowButton = document.getElementById('nowButton');
-            const loadingText = document.getElementById('loadingText');
-            submitButton.style.display = 'inline';
-            nowButton.style.display = 'inline';
-            loadingText.style.display = 'none';
-        }
-
-        function disable_plot_buttons() {
-            const submitButton = document.querySelector('#form2 input[type="submit"]');
-            const nowButton = document.getElementById('nowButton');
-            const loadingText = document.getElementById('loadingText');
-            submitButton.style.display = 'none';
-            nowButton.style.display = 'none';
-            loadingText.style.display = 'inline';
-        }
-
-        function enable_csv_buttons() {
-            const csvButton= document.getElementById('csv_button');
-            const csvLoadingText = document.getElementById('csvLoadingText');
-            csvButton.style.display = 'inline';
-            csvLoadingText.style.display = 'none';
-        }
-
-        function disable_csv_buttons() {
-            const csvButton= document.getElementById('csv_button');
-            const csvLoadingText = document.getElementById('csvLoadingText');
-            csvButton.style.display = 'none';
-            csvLoadingText.style.display = 'inline';
-        }
-
-        function enable_dijkstra_buttons() {
-            const dijkstraButton= document.getElementById('dijkstra_button');
-            const dijkstraLoadingText = document.getElementById('dijkstraLoadingText');
-            dijkstraButton.style.display = 'inline';
-            dijkstraLoadingText.style.display = 'none';
-        }
-
-        function disable_dijkstra_buttons() {
-            const dijkstraButton= document.getElementById('dijkstra_button');
-            const dijkstraLoadingText = document.getElementById('dijkstraLoadingText');
-            dijkstraButton.style.display = 'none';
-            dijkstraLoadingText.style.display = 'inline';
-        }
-
-        function enable_bid_buttons() {
-            const dijkstraButton= document.getElementById('bid_button');
-            const dijkstraLoadingText = document.getElementById('bidLoadingText');
-            dijkstraButton.style.display = 'inline';
-            dijkstraLoadingText.style.display = 'none';
-        }
-
-        function disable_bid_buttons() {
-            const dijkstraButton= document.getElementById('bid_button');
-            const dijkstraLoadingText = document.getElementById('bidLoadingText');
-            dijkstraButton.style.display = 'none';
-            dijkstraLoadingText.style.display = 'inline';
-        }
-
-        function LogInFunction(event) {
-            event.preventDefault();
-            
-            house_alias = document.getElementById("housealias").value;
-            password = document.getElementById("passwd").value;
-            if (!house_alias) {
-                alert("Please enter a house alias.");
-                return;
-            }
-
-            document.getElementById("login").style.display = "none";
-            document.getElementById("houseAliasHeader").textContent = `${house_alias.charAt(0).toUpperCase()}${house_alias.slice(1)}`;
-            document.getElementById('startDatePicker').value = getDefaultDate(true);
-            document.getElementById('startTimePicker').value = getDefaultTime(true);
-            document.getElementById('endDatePicker').value = getDefaultDate();
-            document.getElementById('endTimePicker').value = getDefaultTime();
-            document.getElementById("content").style.display = "block";
-
-            getData(event, false);
-        }
-=======
     <script src="resources/script.js" defer></script>
     <!-- Favicon -->
     <link rel="icon" type="image/x-icon" href="resources/images/favicon_light/favicon.ico">
@@ -1295,7 +138,6 @@
         </form>
         <div id="error-text"></div>
     </div>
->>>>>>> 72bd2883
 
     <!-- Plots -->
     <div id="plot-container" style="display: none;">
@@ -1314,117 +156,10 @@
         <div id="plot-png"></div>
     </div>
 
-<<<<<<< HEAD
-        function getData(event, get_bids) {
-            event.preventDefault();
-
-            const selectedChannels = Array.from(document.querySelectorAll('input[name="channels"]:checked'))
-                .map(checkbox => checkbox.value);
-
-            const startdate = document.getElementById('startDatePicker').value;
-            const starttime = document.getElementById('startTimePicker').value;
-            const starttime_luxon = luxon.DateTime.fromFormat(`${startdate} ${starttime}`, 'yyyy-MM-dd HH:mm', { zone: 'America/New_York' });
-            const startUnixMilliseconds = starttime_luxon.toUTC().toMillis();
-
-            const enddate = document.getElementById('endDatePicker').value;
-            const endtime = document.getElementById('endTimePicker').value;
-            const endtime_luxon = luxon.DateTime.fromFormat(`${enddate} ${endtime}`, 'yyyy-MM-dd HH:mm', { zone: 'America/New_York' });
-            const endUnixMilliseconds = endtime_luxon.toUTC().toMillis();
-
-            if (get_bids === true) {
-                console.log('Getting bids')
-                fetchBids(house_alias, password, startUnixMilliseconds, endUnixMilliseconds, false)
-            } else {
-                fetchPlots(house_alias, password, startUnixMilliseconds, endUnixMilliseconds, selectedChannels, false)
-            }
-        }
-
-        function reorderPlots() {
-            const move_buttons = document.getElementsByClassName("move_buttons");
-            const reorder_button = document.getElementById("reorder-button");
-            for (let i = 0; i < move_buttons.length; i++) {
-                if (move_buttons[i].style.display === "none") {
-                    move_buttons[i].style.display = "block";
-                    reorder_button.textContent = "Done re-ordering plots";
-                } else {
-                    move_buttons[i].style.display = "none";
-                    reorder_button.textContent = "Re-order plots";
-                }
-            }
-            toggleCheckbox();
-        }
-
-        function toggleCheckbox() {
-            const checkboxDiv = document.getElementById("checkboxDiv");
-            if (checkboxDiv.style.display === "none") {
-                checkboxDiv.style.display = "block";
-                document.getElementById("content").style.display = "none";
-                document.getElementById("header").style.display = "none";
-
-            } else {
-                checkboxDiv.style.display = "none";
-                document.getElementById("content").style.display = "block";
-                document.getElementById("header").style.display = "flex";
-            }
-        }
-
-        function dropDownMenu(){
-            const header = document.getElementById("header");
-            if (header.style.height === '75px') {
-                document.getElementById("header").style.height = "238px";
-
-            } else {
-                document.getElementById("header").style.height = "75px";
-            }
-        }
-
-        function showLoader() {
-            const loader = document.getElementById('loader');
-            loader.style.display = 'inline-block';
-        }
-
-        function hideLoader() {
-            const loader = document.getElementById('loader');
-            loader.style.display = 'none';
-        }
-
-        function toggleDarkMode() {
-            const plotsDiv1 = document.getElementById('Plot1');
-            const plotsDiv2 = document.getElementById('Plot2');
-            const plotsDiv3 = document.getElementById('Plot3');
-            const plotsDiv4 = document.getElementById('Plot4');
-            const plotsDiv5 = document.getElementById('Plot5');
-            const plotsDiv6 = document.getElementById('Plot6');
-            const plotsDiv7 = document.getElementById('Plot7');
-            const plotsDiv8 = document.getElementById('Plot8');
-            const plotsDiv9 = document.getElementById('Plot9');
-            const plotsDiv10 = document.getElementById('Plot10');
-            const plotsDiv11 = document.getElementById('Plot11');
-            const plotsDivPng = document.getElementById('PlotPng');
-            plotsDiv1.innerHTML = '';
-            plotsDiv2.innerHTML = '';
-            plotsDiv3.innerHTML = '';
-            plotsDiv4.innerHTML = '';
-            plotsDiv5.innerHTML = '';
-            plotsDiv6.innerHTML = '';
-            plotsDiv7.innerHTML = '';
-            plotsDiv8.innerHTML = '';
-            plotsDiv9.innerHTML = '';
-            plotsDiv10.innerHTML = '';
-            plotsDiv11.innerHTML = '';
-            plotsDivPng.innerHTML = '';
-            const toggleButton = document.getElementById('toggle-mode');
-            document.body.classList.toggle('dark-mode');
-            darkmode_tf = !darkmode_tf
-        }
-    </script>
-    
-=======
     <!-- Footer -->
     <div id="footer">
         GridWorks © 2025 • <a href="mailto:gbaker@gridworks-consulting.com">Email</a> • <a href="tel:+16173207950">Call</a>
         <!-- • <span style="cursor:pointer" onclick="toggleDarkMode()">Dark mode</span> -->
     </div>
->>>>>>> 72bd2883
 </body>
 </html>