import io
import zipfile
import numpy as np
import pandas as pd
from typing import List, Optional
import time
import asyncio
import async_timeout
from fastapi import FastAPI, Request
from fastapi.middleware.cors import CORSMiddleware
from fastapi.responses import StreamingResponse
import dotenv
import pendulum
from datetime import timedelta
from pydantic import BaseModel
from sqlalchemy import create_engine, asc, or_
from sqlalchemy.orm import sessionmaker
from fake_config import Settings
from fake_models import MessageSql
# from gjk.models import ReadingSql, DataChannelSql
import matplotlib.pyplot as plt
import matplotlib.dates as mdates
import plotly.graph_objects as go
from analysis import download_excel, get_bids
import os
from fastapi.responses import FileResponse
from typing import Union
import plotly.colors as pc
import json

RUNNING_LOCALLY = True

PYPLOT_PLOT = True
MATPLOTLIB_PLOT = False
MESSAGE_SQL = True
TIMEOUT_SECONDS = 5*60
MAX_DAYS_WARNING = 3

settings = Settings(_env_file=dotenv.find_dotenv())
admin_user_password = settings.visualizer_api_password.get_secret_value()
engine = create_engine(settings.db_url.get_secret_value())
Session = sessionmaker(bind=engine)

def valid_password(house_alias, password):
    if password == admin_user_password:
        return True
    house_owner_password = getattr(settings, f"{house_alias}_owner_password").get_secret_value()
    if password == house_owner_password:
        return True
    return False

app = FastAPI()

# Add CORS middleware
app.add_middleware(
    CORSMiddleware,
    allow_origins=["*"],
    # allow_origins=["https://thegridelectric.github.io"],
    allow_credentials=True,
    allow_methods=["*"],
    allow_headers=["*"],
)

# ------------------------------
# Useful conversions
# ------------------------------

tank_temperatures = [
        'tank1-depth1', 'tank1-depth2', 'tank1-depth3', 'tank1-depth4', 
        'tank2-depth1', 'tank2-depth2', 'tank2-depth3', 'tank2-depth4', 
        'tank3-depth1', 'tank3-depth2', 'tank3-depth3', 'tank3-depth4'
        ]

def to_fahrenheit(t):
    return t*9/5+32

# ------------------------------
# Request types
# ------------------------------

class DataRequest(BaseModel):
    house_alias: str
    password: str
    start_ms: int
    end_ms: int
    selected_channels: List[str]
    ip_address: Optional[str] = ''
    user_agent: Optional[str] = ''
    timezone: Optional[str] = ''
    continue_option: Optional[bool] = False
    darkmode: Optional[bool] = False

class CsvRequest(BaseModel):
    house_alias: str
    password: str
    start_ms: int
    end_ms: int
    selected_channels: List[str]
    timestep: int
    continue_option: Optional[bool] = False

class DijkstraRequest(BaseModel):
    house_alias: str
    password: str
    time_ms: int

class MessagesRequest(BaseModel):
    password: str
    selected_message_types: List[str]
    house_alias: str = ""
    start_ms: int 
    end_ms: int
    darkmode: Optional[bool] = False

# ------------------------------
# Plot colors
# ------------------------------

def to_hex(rgba):
    r, g, b, a = (int(c * 255) for c in rgba)
    return f'#{r:02x}{g:02x}{b:02x}'

gradient = plt.get_cmap('coolwarm', 4)
buffer_colors = {
    'buffer-depth1': gradient(3),
    'buffer-depth2': gradient(2),
    'buffer-depth3': gradient(1),
    'buffer-depth4': gradient(0)
    }
buffer_colors_hex = {key: to_hex(value) for key, value in buffer_colors.items()}

gradient = plt.get_cmap('coolwarm', 12)
storage_colors = {
    'tank1-depth1': gradient(11),
    'tank1-depth2': gradient(10),
    'tank1-depth3': gradient(9),
    'tank1-depth4': gradient(8),
    'tank2-depth1': gradient(7),
    'tank2-depth2': gradient(6),
    'tank2-depth3': gradient(5),
    'tank2-depth4': gradient(4),
    'tank3-depth1': gradient(3),
    'tank3-depth2': gradient(2),
    'tank3-depth3': gradient(1),
    'tank3-depth4': gradient(0),
    }
storage_colors_hex = {key: to_hex(value) for key, value in storage_colors.items()}

zone_colors_hex = ['#1f77b4', '#ff7f0e', '#2ca02c', '#d62728']

modes_colors_hex = {
    'HpOffStoreDischarge': '#EF553B',
    'HpOffStoreOff': '#00CC96',
    'HpOnStoreOff': '#636EFA',
    'HpOnStoreCharge': '#feca52',
    'Initializing': '#a3a3a3',
    'StratBoss': '#ee93fa',
    'WaitingForTemperaturesOnPeak': '#a3a3a3',
    'WaitingForTemperaturesOffPeak': '#4f4f4f',
    'Dormant': '#4f4f4f'
}
modes_order = [
    'HpOffStoreDischarge', 'HpOffStoreOff', 'HpOnStoreOff', 'HpOnStoreCharge', 'StratBoss', 'Initializing', 'Dormant']

top_modes_colors_hex = {
    'HomeAlone': '#EF553B',
    'Atn': '#00CC96',
    'Admin': '#636EFA'
}
top_modes_order = ['HomeAlone', 'Atn', 'Dormant']

aa_modes_colors_hex = {
    'HpOffStoreDischarge': '#EF553B',
    'HpOffStoreOff': '#00CC96',
    'HpOnStoreOff': '#636EFA',
    'HpOnStoreCharge': '#feca52',
    'WaitingNoElec': '#a3a3a3',
    'WaitingElec': '#4f4f4f',
    'Dormant': '#4f4f4f'
}
aa_modes_order = [
        'HpOffStoreDischarge', 'HpOffStoreOff', 'HpOnStoreOff', 'HpOnStoreCharge', 'WaitingNoElec', 'WaitingElec', 'Dormant'
        ]

# ------------------------------
# Pull data from journaldb
# ------------------------------

def get_data(request: Union[DataRequest, CsvRequest, DijkstraRequest]):

    import time
    request_start = time.time()

    if not valid_password(request.house_alias, request.password):
        with open('failed_logins.log', 'a') as log_file:
            log_entry = f"{pendulum.now()} - Failed login from {request.ip_address} with password: {request.password}\n"
            log_entry += f"Timezone '{request.timezone}', device: {request.user_agent}\n\n"
            log_file.write(log_entry)
        return {
            "success": False, 
            "message": "Wrong password.", 
            "reload":True
            }, 0, 0, 0, 0, 0, 0, 0, 0
    
    if request.house_alias == '':
        return {
            "success": False, 
            "message": "Please enter a house alias.", 
            "reload": True
            }, 0, 0, 0, 0, 0, 0, 0, 0
    
    if not request.continue_option:
        if (request.end_ms - request.start_ms)/1000/60/60/24 > MAX_DAYS_WARNING:
            warning_message = f"That's a lot of data! This could take a while, "
            warning_message += f"and eventually trigger a timeout (after {int(TIMEOUT_SECONDS/60)} minutes). "
            warning_message += f"It might be best to get this data in several smaller requests.\n\nAre you sure you would like to continue?"
            return {
                "success": False,
                "message": warning_message, 
                "reload":False,
                "continue_option": True,
                }, 0, 0, 0, 0, 0, 0, 0, 0

    if not RUNNING_LOCALLY: 
        if (request.end_ms - request.start_ms)/1000/60/60/24 > 5 and isinstance(request, DataRequest):
            return {
                "success": False,
                "message": "That's too many days to plot.", 
                "reload": False,
                }, 0, 0, 0, 0, 0, 0, 0, 0
        
        if (request.end_ms - request.start_ms)/1000/60/60/24 > 21 and isinstance(request, CsvRequest):
            return {
                "success": False,
                "message": "That's too many days of data to download.", 
                "reload": False,
                }, 0, 0, 0, 0, 0, 0, 0, 0
        
    if request.selected_channels == ['bids']:
        print("Looking for bids only")
        return {
                "success": True,
                "message": "Getting bids, not plots", 
                "reload": False,
                }, 0, 0, 0, 0, 0, 0, 0, 0
        # call a new function that gets the bids
        
    if MESSAGE_SQL:

        session = Session()

        messages = session.query(MessageSql).filter(
            MessageSql.from_alias.like(f'%{request.house_alias}%'),
            or_(
                MessageSql.message_type_name == "batched.readings",
                MessageSql.message_type_name == "report"
                ),
            MessageSql.message_persisted_ms >= request.start_ms,
            MessageSql.message_persisted_ms <=request.end_ms,
        ).order_by(asc(MessageSql.message_persisted_ms)).all()

        if not messages:
            return {
                "success": False, 
                "message": f"No data found for house '{request.house_alias}' in the selected timeframe.", 
                "reload":False
                }, 0, 0, 0, 0, 0, 0, 0, 0
        
        channels = {}
        for message in messages:
            if time.time() - request_start > TIMEOUT_SECONDS:
                return {
                    "success": False, 
                    "message": f"Timeout: getting the data took too much time.", 
                    "reload":False
                    }, 0, 0, 0, 0, 0, 0, 0, 0
            for channel in message.payload['ChannelReadingList']:
                # Find the channel name
                if message.message_type_name == 'report':
                    channel_name = channel['ChannelName']
                elif message.message_type_name == 'batched.readings':
                    for dc in message.payload['DataChannelList']:
                        if dc['Id'] == channel['ChannelId']:
                            channel_name = dc['Name']
                # Store the values and times for the channel
                if not (channel_name=='oat' and 'oak' in request.house_alias):
                    if channel_name not in channels:
                        channels[channel_name] = {
                            'values': channel['ValueList'],
                            'times': channel['ScadaReadTimeUnixMsList']
                        }
                    else:
                        channels[channel_name]['values'].extend(channel['ValueList'])
                        channels[channel_name]['times'].extend(channel['ScadaReadTimeUnixMsList'])

    # Sort values according to time and find min/max
    min_time_ms, max_time_ms = 1e20, 0
    keys_to_delete = []
    for key in channels.keys():
        # Check the length
        if (len(channels[key]['times']) != len(channels[key]['values']) 
            or not channels[key]['times']):
            print(f"Warning: channel data is empty or has length mismatch: {key}")
            keys_to_delete.append(key)
            continue
        sorted_times_values = sorted(zip(channels[key]['times'], channels[key]['values']))
        sorted_times, sorted_values = zip(*sorted_times_values)
        if list(sorted_times)[0] < min_time_ms:
            min_time_ms = list(sorted_times)[0]
        if list(sorted_times)[-1] > max_time_ms:
            max_time_ms = list(sorted_times)[-1]
        channels[key]['values'] = list(sorted_values)
        channels[key]['times'] = list(sorted_times)
        # channels[key]['times'] = pd.to_datetime(list(sorted_times), unit='ms', utc=True)
        # channels[key]['times'] = channels[key]['times'].tz_convert('America/New_York')
        # channels[key]['times'] = [x.replace(tzinfo=None) for x in channels[key]['times']]
    for key in keys_to_delete:
        del channels[key]

    # Add snapshots
    snapshots = session.query(MessageSql).filter(
        MessageSql.from_alias.like(f'%{request.house_alias}%'),
        MessageSql.message_type_name == "snapshot.spaceheat",
        MessageSql.message_persisted_ms >= max_time_ms,
        MessageSql.message_persisted_ms <= request.end_ms,
    ).order_by(asc(MessageSql.message_persisted_ms)).all()
    for snapshot in snapshots:
        for snap in snapshot.payload['LatestReadingList']:
            if snap['ChannelName'] in channels:
                channels[snap['ChannelName']]['times'].append(snap['ScadaReadTimeUnixMs'])
                channels[snap['ChannelName']]['values'].append(snap['Value'])

    # Sort values according to time and find new max
    max_time_ms = 0
    for key in channels:
        sorted_times_values = sorted(zip(channels[key]['times'], channels[key]['values']))
        sorted_times, sorted_values = zip(*sorted_times_values)
        if list(sorted_times)[-1] > max_time_ms:
            max_time_ms = list(sorted_times)[-1]
        channels[key]['values'] = list(sorted_values)
        channels[key]['times'] = pd.to_datetime(list(sorted_times), unit='ms', utc=True)
        channels[key]['times'] = channels[key]['times'].tz_convert('America/New_York')
        channels[key]['times'] = [x.replace(tzinfo=None) for x in channels[key]['times']]

    # Find all zone channels
    zones = {}
    for channel_name in channels.keys():
        if 'zone' in channel_name and 'gw-temp' not in channel_name:
            if 'state' not in channel_name:
                channels[channel_name]['values'] = [x/1000 for x in channels[channel_name]['values']]
            zone_name = channel_name.split('-')[0]
            if zone_name not in zones:
                zones[zone_name] = [channel_name]
            else:
                zones[zone_name].append(channel_name)

    # HomeAlone state
    relays = {}
    for message in messages:
        if 'StateList' in message.payload:
            for state in message.payload['StateList']:
                if state['MachineHandle'] not in relays:
                    relays[state['MachineHandle']] = {}
                    relays[state['MachineHandle']]['times'] = []
                    relays[state['MachineHandle']]['values'] = []
                relays[state['MachineHandle']]['times'].extend(state['UnixMsList'])
                relays[state['MachineHandle']]['values'].extend(state['StateList'])
    modes = {}
    if 'auto.h.n' in relays:   
        modes['all'] = {}
        modes['all']['times'] = []
        modes['all']['values'] = []
        formatted_times = [pendulum.from_timestamp(x/1000, tz='America/New_York') for x in relays['auto.h.n']['times']]
        # print(set(relays['auto.h.n']['values']))
        for state in [x for x in modes_order if x in list(set(relays['auto.h.n']['values']))]:
            modes[state] = {}
            modes[state]['times'] = []
            modes[state]['values'] = []

        final_states = []
        for time, state in zip(formatted_times, relays['auto.h.n']['values']):
            if state not in modes_order:
                final_states.append(state)
            else:
                modes['all']['times'].append(time)
                modes['all']['values'].append(4 if 'Waiting' in state else modes_order.index(state))
                modes[state]['times'].append(time)
                modes[state]['values'].append(4 if 'Waiting' in state else modes_order.index(state))
        idx = len(modes_order)+1
        final_states = list(set(final_states))
        for time, state in zip(formatted_times, relays['auto.h.n']['values']):
            if state in final_states:
                if state not in modes:
                    modes[state] = {}
                    modes[state]['times'] = []
                    modes[state]['values'] = []
                modes['all']['times'].append(time)
                modes['all']['values'].append(idx)
                modes[state]['times'].append(time)
                modes[state]['values'].append(idx)
    if not modes:
        modes = {}
        if 'auto.h' in relays:   
            modes['all'] = {}
            modes['all']['times'] = []
            modes['all']['values'] = []
            formatted_times = [pendulum.from_timestamp(x/1000, tz='America/New_York') for x in relays['auto.h']['times']]
            # print(set(relays['auto.h']['values']))
            for state in list(set(relays['auto.h']['values'])):
                modes[state] = {}
                modes[state]['times'] = []
                modes[state]['values'] = []
            for time, state in zip(formatted_times, relays['auto.h']['values']):
                position = len(modes_order) if state not in modes_order else modes_order.index(state)
                modes['all']['times'].append(time)
                modes['all']['values'].append(position)
                modes[state]['times'].append(time)
                modes[state]['values'].append(position)
            idx = len(modes_order)+1
    
    top_modes = {}
    if 'auto' in relays:         
        top_modes['all'] = {}
        top_modes['all']['times'] = []
        top_modes['all']['values'] = []
        formatted_times = [pendulum.from_timestamp(x/1000, tz='America/New_York') for x in relays['auto']['times']]
        # print(set(relays['auto']['values']))
        for state in list(set(relays['auto']['values'])):
            top_modes[state] = {}
            top_modes[state]['times'] = []
            top_modes[state]['values'] = []

        for time, state in zip(formatted_times, relays['auto']['values']):
            if state in top_modes_order:
                top_modes['all']['times'].append(time)
                top_modes['all']['values'].append(top_modes_order.index(state))
                top_modes[state]['times'].append(time)
                top_modes[state]['values'].append(top_modes_order.index(state))
    aa_modes = {}
    if 'a.aa' in relays:         
        aa_modes['all'] = {}
        aa_modes['all']['times'] = []
        aa_modes['all']['values'] = []
        formatted_times = [pendulum.from_timestamp(x/1000, tz='America/New_York') for x in relays['a.aa']['times']]
        for state in [x for x in aa_modes_order if x in list(set(relays['a.aa']['values']))]:
            aa_modes[state] = {}
            aa_modes[state]['times'] = []
            aa_modes[state]['values'] = []

        for time, state in zip(formatted_times, relays['a.aa']['values']):
            if state in aa_modes_order:
                aa_modes['all']['times'].append(time)
                aa_modes['all']['values'].append(aa_modes_order.index(state))
                aa_modes[state]['times'].append(time)
                aa_modes[state]['values'].append(aa_modes_order.index(state))
    
    if "Dormant" in top_modes:
        top_modes['Admin'] = top_modes['Dormant']
        del top_modes['Dormant']
    
    # Start and end times on plots
    min_time_ms += -(max_time_ms-min_time_ms)*0.05
    max_time_ms += (max_time_ms-min_time_ms)*0.05
    min_time_ms_dt = pd.to_datetime(min_time_ms, unit='ms', utc=True)
    max_time_ms_dt = pd.to_datetime(max_time_ms, unit='ms', utc=True)
    min_time_ms_dt = min_time_ms_dt.tz_convert('America/New_York').replace(tzinfo=None)
    max_time_ms_dt = max_time_ms_dt.tz_convert('America/New_York').replace(tzinfo=None)

    # Weather forecasts
    weather_messages = None
    if isinstance(request, DataRequest):
        try:
            weather_messages = session.query(MessageSql).filter(
                MessageSql.from_alias.like(f'%{request.house_alias}%'),
                MessageSql.message_type_name == "weather.forecast",
                MessageSql.message_persisted_ms >= request.start_ms - 24*60*60*1000,
                MessageSql.message_persisted_ms <= request.end_ms,
            ).order_by(asc(MessageSql.message_persisted_ms)).all()
        except:
            print("Could not get weather messages")

    return "", channels, zones, modes, top_modes, aa_modes, weather_messages, min_time_ms_dt, max_time_ms_dt

# ------------------------------
# Get messages for message tracker
# ------------------------------

def get_requested_messages(request: MessagesRequest, running_locally:bool=False):

    total_errors, total_warnings = 0, 0

    if not running_locally and (request.end_ms - request.start_ms)/1000/60/60/24 > 5:
        return {
            "success": False,
            "message": "That's too many days of messages to load.", 
            "reload": False,
            }
    
    session = Session()

    messages: List[MessageSql] = session.query(MessageSql).filter(
        MessageSql.from_alias.like(f'%{request.house_alias}%'),
        MessageSql.message_type_name.in_(request.selected_message_types),
        MessageSql.message_persisted_ms >= request.start_ms,
        MessageSql.message_persisted_ms <=request.end_ms,
    ).order_by(asc(MessageSql.message_persisted_ms)).all()

    if not messages:
        return {
            "success": False, 
            "message": f"No data found.", 
            "reload":False
            }
    
    levels = {
        'critical': 1,
        'error': 2,
        'warning': 3,
        'info': 4,
        'debug': 5,
        'trace': 6
    }
    
    sources = []
    pb_types = []
    summaries = []
    details = []
    times_created = []
    sorted_problem_types = sorted(
        [m for m in messages if m.message_type_name == 'gridworks.event.problem'],
        key=lambda x: (levels[x.payload['ProblemType']], x.payload['TimeCreatedMs'])
    )
    sorted_glitches = sorted(
        [m for m in messages if m.message_type_name == 'glitch'],
        key=lambda x: (levels[str(x.payload['Type']).lower()], x.payload['CreatedMs'])
    )

    for message in sorted_problem_types:
        source = message.payload['Src']
        if ".scada" in source and source.split('.')[-1] in ['scada', 's2']:
            source = source.split('.scada')[0].split('.')[-1]
        sources.append(source)
        pb_types.append(message.payload['ProblemType'])
        summaries.append(message.payload['Summary'])
        details.append(message.payload['Details'].replace('<','').replace('>','').replace('\n','<br>'))
        times_created.append(str(pendulum.from_timestamp(message.payload['TimeCreatedMs']/1000, tz='America/New_York').replace(microsecond=0)))
    
    for message in sorted_glitches:
<<<<<<< HEAD
        sources.append(message.payload['FromGNodeAlias'])
=======
        source = message.payload['FromGNodeAlias']
        if ".scada" in source and source.split('.')[-1] in ['scada', 's2']:
            source = source.split('.scada')[0].split('.')[-1]
        sources.append(source)
>>>>>>> 74071155
        pb_types.append(str(message.payload['Type']).lower())
        summaries.append(message.payload['Summary'])
        details.append(message.payload['Details'].replace('<','').replace('>','').replace('\n','<br>'))
        times_created.append(str(pendulum.from_timestamp(message.payload['CreatedMs']/1000, tz='America/New_York').replace(microsecond=0)))

    summary_table = {
        'critical': str(len([x for x in pb_types if x=='critical'])),
        'error': str(len([x for x in pb_types if x=='error'])),
        'warning': str(len([x for x in pb_types if x=='warning'])),
        'info': str(len([x for x in pb_types if x=='info'])),
        'debug': str(len([x for x in pb_types if x=='debug'])),
        'trace': str(len([x for x in pb_types if x=='trace'])),
    }

    for key in summary_table.keys():
        if summary_table[key]=='0':
            summary_table[key]=''

    table_data_columns = {
        "Log level": pb_types,
        "From node": sources,
        "Summary": summaries,
        "Details": details,
        "Time created": times_created,
        "SummaryTable": summary_table
    }
    return table_data_columns

@app.post('/messages')
async def get_messages(request: MessagesRequest):
    if not valid_password(request.house_alias, request.password):
        return {
            "success": False, 
            "message": "Wrong password.", 
            "reload":True
            }
    try:
        async with async_timeout.timeout(TIMEOUT_SECONDS):
            response = await asyncio.to_thread(get_requested_messages, request, RUNNING_LOCALLY)
            return response
    except asyncio.TimeoutError:
        print("Request timed out.")
        return {
            "success": False, 
            "message": "The data request timed out. Please try loading a smaller amount of data at a time.", 
            "reload": False
        }
    except asyncio.CancelledError:
        print("Request cancelled or client disconnected.")
        return {
            "success": False, 
            "message": "The request was cancelled because the client disconnected.", 
            "reload": False
        }
    except Exception as e:
        return {
            "success": False, 
            "message": f"An error occurred: {str(e)}", 
            "reload": False
        }

# ------------------------------
# Export as CSV
# ------------------------------

@app.post('/csv')
async def get_csv(request: CsvRequest, apirequest: Request):
    request_start = time.time()
    try:
        async with async_timeout.timeout(TIMEOUT_SECONDS):
            
            error_msg, channels, _, __, ___, ____, _____, ______, _______ = await asyncio.to_thread(get_data, request)
            print(f"Time to fetch data: {round(time.time() - request_start,2)} sec")

            if time.time() - request_start > TIMEOUT_SECONDS:
                raise asyncio.TimeoutError('Timed out')
            if await apirequest.is_disconnected():
                raise asyncio.CancelledError("Client disconnected.")

            if error_msg != '':
                return error_msg

            if 'all-data' in request.selected_channels:
                channels_to_export = channels.keys()
            else:
                channels_to_export = []
                for channel in request.selected_channels:
                    if channel in channels:
                        channels_to_export.append(channel)
                    elif channel == 'zone-heat-calls':
                        for c in channels.keys():
                            if 'zone' in c:
                                channels_to_export.append(c)
                    elif channel == 'buffer-depths':
                        for c in channels.keys():
                            if 'depth' in c and 'buffer' in c and 'micro' not in c:
                                channels_to_export.append(c)
                    elif channel == 'storage-depths':
                        for c in channels.keys():
                            if 'depth' in c and 'tank' in c and 'micro' not in c:
                                channels_to_export.append(c)
                    elif channel == 'relays':
                        for c in channels.keys():
                            if 'relay' in c:
                                channels_to_export.append(c)
                    elif channel == 'zone-heat-calls':
                        for c in channels.keys():
                            if 'zone' in c:
                                channels_to_export.append(c)
                    elif channel == 'store-energy':
                        for c in channels.keys():
                            if 'required-energy' in c or 'available-energy':
                                channels_to_export.append(c)

            num_points = int((request.end_ms - request.start_ms) / (request.timestep * 1000) + 1)
            
            if num_points * len(channels_to_export) > 3600 * 24 * 10 * len(channels):
                error_message = f"This request would generate {num_points} data points, which is too much data in one go."
                error_message += "\n\nSuggestions:\n- Increase the time step\n- Reduce the number of channels"
                error_message += "\n- Change the start and end times"
                return {"success": False, "message": error_message, "reload": False}

            csv_times = np.linspace(request.start_ms, request.end_ms, num_points)
            csv_times_dt = pd.to_datetime(csv_times, unit='ms', utc=True)
            csv_times_dt = [x.tz_convert('America/New_York').replace(tzinfo=None) for x in csv_times_dt]
            
            csv_values = {}
            for channel in channels_to_export:
                if time.time() - request_start > TIMEOUT_SECONDS:
                    raise asyncio.TimeoutError('Timed out')
                if await apirequest.is_disconnected():
                    raise asyncio.CancelledError("Client disconnected.")
                merged = await asyncio.to_thread(pd.merge_asof, 
                                                  pd.DataFrame({'times': csv_times_dt}),
                                                  pd.DataFrame(channels[channel]),
                                                  on='times',
                                                  direction='backward')
                csv_values[channel] = list(merged['values'])

            df = pd.DataFrame(csv_values)
            df['timestamps'] = csv_times_dt
            df = df[['timestamps'] + [col for col in df.columns if col != 'timestamps']]

            csv_buffer = io.StringIO()
            start_date = pendulum.from_timestamp(request.start_ms / 1000) 
            end_date = pendulum.from_timestamp(request.end_ms / 1000) 
            formatted_start_date = start_date.to_iso8601_string()[:16].replace('T', '-')
            formatted_end_date = end_date.to_iso8601_string()[:16].replace('T', '-')
            filename = f'{request.house_alias}_{request.timestep}s_{formatted_start_date}-{formatted_end_date}.csv'.replace(':','_')
            csv_buffer.write(filename+'\n')
            df.to_csv(csv_buffer, index=False)
            csv_buffer.seek(0)

            response = StreamingResponse(
                iter([csv_buffer.getvalue()]),
                media_type="text/csv",
                headers={"Content-Disposition": f"attachment; filename={filename}"}
            )
            return response

    except asyncio.TimeoutError:
        print("Request timed out.")
        return {
            "success": False, 
            "message": "The data request timed out. Please try loading a smaller amount of data at a time.", 
            "reload": False
        }
    except asyncio.CancelledError:
        print("Request cancelled or client disconnected.")
        return {
            "success": False, 
            "message": "The request was cancelled because the client disconnected.", 
            "reload": False
        }
    except Exception as e:
        return {
            "success": False, 
            "message": f"An error occurred: {str(e)}", 
            "reload": False
        }

# ------------------------------
# Generate interactive plots
# ------------------------------

@app.post('/plots')
async def get_plots(request: Union[DataRequest, DijkstraRequest], apirequest: Request):

    if isinstance(request, DijkstraRequest):

        download_excel(request.house_alias, request.time_ms)
        
        if os.path.exists('result.xlsx'):
            return FileResponse(
                'result.xlsx',
                media_type='application/vnd.openxmlformats-officedocument.spreadsheetml.sheet',
                headers={"Content-Disposition": "attachment; filename=file.xlsx"}
            )
        else:
            return {"error": "File not found"}


    request_start = time.time()
    try:
        async with async_timeout.timeout(TIMEOUT_SECONDS):
            
            error_msg, channels, zones, modes, top_modes, aa_modes, weather, min_time_ms_dt, max_time_ms_dt = await asyncio.to_thread(get_data, request)
            print(f"Time to fetch data: {round(time.time() - request_start,2)} sec")

            if request.selected_channels == ['bids']:
                zip_bids = get_bids(request.house_alias, request.start_ms, request.end_ms)
                return zip_bids
    
            if error_msg != '':
                return error_msg
            
            zone_colors_hex = ['#1f77b4', '#ff7f0e', '#2ca02c', '#d62728']*200

            if request.darkmode:
                plot_background_hex = '#222222'
                gridcolor_hex = '#424242'
                fontcolor_hex = '#b5b5b5'
                home_alone_line = '#f0f0f0'
                oat_color = 'gray'
            else:
                plot_background_hex = 'white'
                gridcolor_hex = 'LightGray'
                fontcolor_hex = 'rgb(42,63,96)'
                home_alone_line = '#5e5e5e'
                oat_color = '#d6d6d6'

            if PYPLOT_PLOT:

                line_style = 'lines+markers' if 'show-points'in request.selected_channels else 'lines'

                # --------------------------------------
                # PLOT 1: Heat pump
                # --------------------------------------

                if time.time() - request_start > TIMEOUT_SECONDS:
                    raise asyncio.TimeoutError('Timed out')
                if await apirequest.is_disconnected():
                    raise asyncio.CancelledError("Client disconnected.")

                fig = go.Figure()

                # Temperature
                temp_plot = False
                if 'hp-lwt' in request.selected_channels and 'hp-lwt' in channels:
                    temp_plot = True
                    fig.add_trace(
                        go.Scatter(
                            x=channels['hp-lwt']['times'], 
                            y=[to_fahrenheit(x/1000) for x in channels['hp-lwt']['values']], 
                            mode=line_style,
                            opacity=0.7,
                            line=dict(color='#d62728', dash='solid'),
                            name='HP LWT'
                            )
                        )
                if 'hp-ewt' in request.selected_channels and 'hp-ewt' in channels:
                    temp_plot = True
                    fig.add_trace(
                        go.Scatter(
                            x=channels['hp-ewt']['times'], 
                            y=[to_fahrenheit(x/1000) for x in channels['hp-ewt']['values']], 
                            mode=line_style, 
                            opacity=0.7,
                            line=dict(color='#1f77b4', dash='solid'),
                            name='HP EWT'
                            )
                        )
                    
                if time.time() - request_start > TIMEOUT_SECONDS:
                    raise asyncio.TimeoutError('Timed out')
                if await apirequest.is_disconnected():
                    raise asyncio.CancelledError("Client disconnected.")

                # Secondary yaxis
                y_axis_power = 'y2' if temp_plot else 'y'
                    
                # Power and flow
                power_plot = False
                if 'hp-odu-pwr' in request.selected_channels and 'hp-odu-pwr' in channels:
                    power_plot = True
                    fig.add_trace(
                        go.Scatter(
                            x=channels['hp-odu-pwr']['times'], 
                            y=[x/1000 for x in channels['hp-odu-pwr']['values']], 
                            mode=line_style, 
                            opacity=0.7,
                            line=dict(color='#2ca02c', dash='solid'),
                            name='HP outdoor power',
                            yaxis=y_axis_power
                            )
                        )
                if 'hp-idu-pwr' in request.selected_channels and 'hp-idu-pwr' in channels:
                    power_plot = True
                    fig.add_trace(
                        go.Scatter(
                            x=channels['hp-idu-pwr']['times'], 
                            y=[x/1000 for x in channels['hp-idu-pwr']['values']], 
                            mode=line_style, 
                            opacity=0.7,
                            line=dict(color='#ff7f0e', dash='solid'),
                            name='HP indoor power',
                            yaxis=y_axis_power
                            )
                        ) 
                if 'oil-boiler-pwr' in request.selected_channels and 'oil-boiler-pwr' in channels:
                    power_plot = True
                    fig.add_trace(
                        go.Scatter(
                            x=channels['oil-boiler-pwr']['times'], 
                            y=[x/100 for x in channels['oil-boiler-pwr']['values']], 
                            mode=line_style, 
                            opacity=0.7,
                            line=dict(color=home_alone_line, dash='solid'),
                            name='Oil boiler power x10',
                            yaxis=y_axis_power
                            )
                        ) 
                if time.time() - request_start > TIMEOUT_SECONDS:
                    raise asyncio.TimeoutError('Timed out')
                if await apirequest.is_disconnected():
                    raise asyncio.CancelledError("Client disconnected.")
                if 'primary-flow' in request.selected_channels and 'primary-flow' in channels:
                    power_plot = True
                    fig.add_trace(
                        go.Scatter(
                            x=channels['primary-flow']['times'],
                            y=[x/100 for x in channels['primary-flow']['values']], 
                            mode=line_style, 
                            opacity=0.4,
                            line=dict(color='purple', dash='solid'),
                            name='Primary pump flow',
                            yaxis=y_axis_power
                            )
                        )
                if 'primary-pump-pwr' in request.selected_channels and 'primary-pump-pwr' in channels:
                    power_plot = True
                    fig.add_trace(
                        go.Scatter(
                            x=channels['primary-pump-pwr']['times'], 
                            y=[x/1000*100 for x in channels['primary-pump-pwr']['values']], 
                            mode=line_style, 
                            opacity=0.7,
                            line=dict(color='pink', dash='solid'),
                            name='Primary pump power x100',
                            yaxis=y_axis_power,
                            visible='legendonly',
                            )
                        )

                if power_plot and temp_plot:
                    fig.update_layout(yaxis=dict(title='Temperature [F]', range=[0,260]))
                    fig.update_layout(yaxis2=dict(title='Power [kW] or Flow [GPM]', range=[0,35]))
                elif temp_plot and not power_plot:
                    fig.update_layout(yaxis=dict(title='Temperature [F]'))
                elif power_plot and not temp_plot:
                    fig.update_layout(yaxis=dict(title='Power [kW] or Flow [GPM]', range=[0,10]))
                
                fig.update_layout(
                    title=dict(text='Heat pump', x=0.5, xanchor='center'),
                    margin=dict(t=30, b=30),
                    plot_bgcolor=plot_background_hex,
                    paper_bgcolor=plot_background_hex,
                    font_color=fontcolor_hex,
                    title_font_color=fontcolor_hex,
                    xaxis=dict(
                        range=[min_time_ms_dt, max_time_ms_dt],
                        mirror=True,
                        ticks='outside',
                        showline=True,
                        linecolor=fontcolor_hex,
                        showgrid=False
                        ),
                    yaxis=dict(
                        mirror=True,
                        ticks='outside',
                        showline=True,
                        linecolor=fontcolor_hex,
                        zeroline=False,
                        showgrid=True, 
                        gridwidth=1, 
                        gridcolor=gridcolor_hex
                        ),
                    yaxis2=dict(
                        mirror=True,
                        ticks='outside',
                        zeroline=False,
                        showline=True,
                        linecolor=fontcolor_hex,
                        showgrid=False,
                        overlaying='y', 
                        side='right'
                        ),
                    legend=dict(
                        x=0,
                        y=1,
                        xanchor='left',
                        yanchor='top',
                        bgcolor='rgba(0, 0, 0, 0)'
                        )
                    )

                html_buffer1 = io.StringIO()
                fig.write_html(html_buffer1)
                html_buffer1.seek(0)

                # --------------------------------------
                # PLOT 2: Distribution
                # --------------------------------------

                if time.time() - request_start > TIMEOUT_SECONDS:
                    raise asyncio.TimeoutError('Timed out')
                if await apirequest.is_disconnected():
                    raise asyncio.CancelledError("Client disconnected.")

                fig = go.Figure()

                # Temperature
                temp_plot = False
                if 'dist-swt' in request.selected_channels and 'dist-swt' in channels:
                    temp_plot = True
                    fig.add_trace(
                        go.Scatter(
                            x=channels['dist-swt']['times'], 
                            y=[to_fahrenheit(x/1000) for x in channels['dist-swt']['values']], 
                            mode=line_style, 
                            opacity=0.7,
                            line=dict(color='#d62728', dash='solid'),
                            name='Distribution SWT'
                            )
                        )
                if 'dist-rwt' in request.selected_channels and 'dist-rwt' in channels:
                    temp_plot = True
                    fig.add_trace(
                        go.Scatter(
                            x=channels['dist-rwt']['times'], 
                            y=[to_fahrenheit(x/1000) for x in channels['dist-rwt']['values']], 
                            mode=line_style, 
                            opacity=0.7,
                            line=dict(color='#1f77b4', dash='solid'),
                            name='Distribution RWT'
                            )
                        )
                    
                # Secondary yaxis
                y_axis_power = 'y2' if temp_plot else 'y'

                # Power and flow
                power_plot = False   
                if 'dist-flow' in request.selected_channels and 'dist-flow' in channels:
                    power_plot = True
                    fig.add_trace(
                        go.Scatter(
                            x=channels['dist-flow']['times'], 
                            y=[x/100 for x in channels['dist-flow']['values']], 
                            mode=line_style, 
                            opacity=0.4,
                            line=dict(color='purple', dash='solid'),
                            name='Distribution flow',
                            yaxis = y_axis_power
                            )
                        )
                if 'dist-pump-pwr' in request.selected_channels and 'dist-pump-pwr' in channels:
                    power_plot = True
                    fig.add_trace(
                        go.Scatter(
                            x=channels['dist-pump-pwr']['times'], 
                            y=[x/10 for x in channels['dist-pump-pwr']['values']], 
                            mode=line_style, 
                            opacity=0.7,
                            line=dict(color='pink', dash='solid'),
                            name='Distribution pump power /10',
                            yaxis = y_axis_power,
                            visible='legendonly', 
                            )
                        )
                    
                if temp_plot and power_plot:
                    fig.update_layout(yaxis=dict(title='Temperature [F]', range=[0,260]))
                    fig.update_layout(yaxis2=dict(title='Flow [GPM] or Power [W]', range=[0,20]))
                elif temp_plot and not power_plot:
                    fig.update_layout(yaxis=dict(title='Temperature [F]'))
                elif power_plot and not temp_plot:
                    fig.update_layout(yaxis=dict('Flow [GPM] or Power [W]'))

                fig.update_layout(
                    title=dict(text='Distribution', x=0.5, xanchor='center'),
                    plot_bgcolor=plot_background_hex,
                    paper_bgcolor=plot_background_hex,
                    font_color=fontcolor_hex,
                    title_font_color=fontcolor_hex,
                    margin=dict(t=30, b=30),
                    xaxis=dict(
                        range=[min_time_ms_dt, max_time_ms_dt],
                        mirror=True,
                        ticks='outside',
                        showline=True,
                        linecolor=fontcolor_hex,
                        showgrid=False
                        ),
                    yaxis=dict(
                        mirror=True,
                        ticks='outside',
                        showline=True,
                        linecolor=fontcolor_hex,
                        zeroline=False,
                        showgrid=True, 
                        gridwidth=1, 
                        gridcolor=gridcolor_hex
                        ),
                    yaxis2=dict(
                        mirror=True,
                        ticks='outside',
                        showline=True,
                        linecolor=fontcolor_hex,
                        zeroline=False,
                        overlaying='y', 
                        side='right', 
                        showgrid=False,
                        ),
                    legend=dict(
                        x=0,
                        y=1,
                        xanchor='left',
                        yanchor='top',
                        bgcolor='rgba(0, 0, 0, 0)'
                        )
                    )

                html_buffer2 = io.StringIO()
                fig.write_html(html_buffer2)
                html_buffer2.seek(0) 

                # --------------------------------------
                # PLOT 3: Heat calls
                # --------------------------------------

                if time.time() - request_start > TIMEOUT_SECONDS:
                    raise asyncio.TimeoutError('Timed out')
                if await apirequest.is_disconnected():
                    raise asyncio.CancelledError("Client disconnected.")

                fig = go.Figure()

                if 'zone-heat-calls' in request.selected_channels:
                    for zone in zones:
                        for key in [x for x in zones[zone] if 'state' in x]:
                            zone_color = zone_colors_hex[int(key[4])-1]
                            last_was_1 = False
                            # TODO: fig.add_trace here to debug fir
                            fig.add_trace(
                                go.Scatter(
                                    x=[channels[key]['times'][0], channels[key]['times'][0]],
                                    y=[int(key[4])-1, int(key[4])],
                                    mode='lines',
                                    line=dict(color=zone_color, width=2),
                                    opacity=0,
                                    name=key.replace('-state',''),
                                    showlegend=False,
                                )
                            )
                            for i in range(len(channels[key]['values'])):
                                if channels[key]['values'][i] == 1:
                                    # if last_was_1: 
                                    if i<len(channels[key]['values'])-1:
                                        if channels[key]['values'][i+1] != 1:
                                            fig.add_trace(
                                                go.Scatter(
                                                    x=[channels[key]['times'][i+1], channels[key]['times'][i+1]],
                                                    y=[int(key[4])-1, int(key[4])],
                                                    mode='lines',
                                                    line=dict(color=zone_color, width=2),
                                                    opacity=0.7,
                                                    name=key.replace('-state',''),
                                                    showlegend=False,
                                                )
                                            )
                                    if not last_was_1 or 'show-points' in request.selected_channels:
                                        if i>0: 
                                            fig.add_trace(
                                                go.Scatter(
                                                    x=[channels[key]['times'][i], channels[key]['times'][i]],
                                                    y=[int(key[4])-1, int(key[4])],
                                                    mode='lines',
                                                    line=dict(color=zone_color, width=2),
                                                    opacity=0.7,
                                                    name=key.replace('-state',''),
                                                    showlegend=False,
                                                )
                                            )
                                    if i<len(channels[key]['values'])-1:
                                        # if channels[key]['values'][i+1] == 1:
                                        last_was_1 = True
                                        fig.add_shape(
                                            type='rect',
                                            x0=channels[key]['times'][i],
                                            y0=int(key[4]) - 1,
                                            x1=channels[key]['times'][i+1],
                                            y1=int(key[4]),
                                            line=dict(color=zone_color, width=0),
                                            fillcolor=zone_color,
                                            opacity=0.2,
                                            name=key.replace('-state', ''),
                                        )

                                else:
                                    last_was_1 = False
                            fig.add_trace(
                                go.Scatter(
                                    x=[None], 
                                    y=[None],
                                    mode='lines',
                                    line=dict(color=zone_color, width=2),
                                    name=key.replace('-state','')
                                )
                            )

                fig.update_layout(
                    title=dict(text='Heat calls', x=0.5, xanchor='center'),
                    plot_bgcolor=plot_background_hex,
                    paper_bgcolor=plot_background_hex,
                    font_color=fontcolor_hex,
                    title_font_color=fontcolor_hex,
                    margin=dict(t=30, b=30),
                    xaxis=dict(
                        range=[min_time_ms_dt, max_time_ms_dt],
                        mirror=True,
                        ticks='outside',
                        showline=True,
                        linecolor=fontcolor_hex,
                        showgrid=False
                        ),
                    yaxis=dict(
                        range = [-0.5, len(zones.keys())*1.3],
                        mirror=True,
                        ticks='outside',
                        showline=True,
                        linecolor=fontcolor_hex,
                        zeroline=False,
                        showgrid=True, 
                        gridwidth=1, 
                        gridcolor=gridcolor_hex, 
                        tickvals=list(range(len(zones.keys())+1)),
                        ),
                    yaxis2=dict(
                        mirror=True,
                        ticks='outside',
                        showline=True,
                        linecolor=fontcolor_hex,
                        ),
                    legend=dict(
                        x=0,
                        y=1,
                        xanchor='left',
                        yanchor='top',
                        orientation='h',
                        bgcolor='rgba(0, 0, 0, 0)'
                    )
                )

                html_buffer3 = io.StringIO()
                fig.write_html(html_buffer3)
                html_buffer3.seek(0)

                # --------------------------------------
                # PLOT 4: Zones
                # --------------------------------------

                if time.time() - request_start > TIMEOUT_SECONDS:
                    raise asyncio.TimeoutError('Timed out')
                if await apirequest.is_disconnected():
                    raise asyncio.CancelledError("Client disconnected.")

                fig = go.Figure()

                min_zones, max_zones = 45, 80
                for zone in zones:
                    for key in zones[zone]:
                        if 'temp' in key:
                            fig.add_trace(
                                go.Scatter(
                                    x=channels[key]['times'], 
                                    y=channels[key]['values'], 
                                    mode=line_style, 
                                    opacity=0.7,
                                    line=dict(color=zone_colors_hex[int(key[4])-1], dash='solid'),
                                    name=key.replace('-temp','')
                                    )
                                )
                            min_temp = min(channels[key]['values'])
                            max_temp = max(channels[key]['values'])
                            if min_temp < min_zones:
                                min_zones = min_temp
                            if max_temp > max_zones:
                                max_zones = max_temp
                        elif 'set' in key:
                            fig.add_trace(
                                go.Scatter(
                                    x=channels[key]['times'], 
                                    y=channels[key]['values'], 
                                    mode=line_style, 
                                    opacity=0.7,
                                    line=dict(color=zone_colors_hex[int(key[4])-1], dash='dash'),
                                    name=key.replace('-set',''),
                                    showlegend=False
                                    )
                                )
                            min_temp = min(channels[key]['values'])
                            max_temp = max(channels[key]['values'])
                            if min_temp < min_zones:
                                min_zones = min_temp
                            if max_temp > max_zones:
                                max_zones = max_temp

                min_oat, max_oat = 70, 80    
                if 'oat' in request.selected_channels and 'oat' in channels:
                    fig.add_trace(
                        go.Scatter(
                            x=channels['oat']['times'], 
                            y=[to_fahrenheit(x/1000) for x in channels['oat']['values']], 
                            mode=line_style, 
                            opacity=0.8,
                            line=dict(color=oat_color, dash='solid'),
                            name='Outside air',
                            yaxis='y2',
                            )
                        )
                    min_oat = to_fahrenheit(min(channels['oat']['values'])/1000)
                    max_oat = to_fahrenheit(max(channels['oat']['values'])/1000)
                    fig.update_layout(yaxis2=dict(title='Outside air temperature [F]'))
                
                fig.update_layout(yaxis=dict(title='Zone temperature [F]'))

                fig.update_layout(
                    title=dict(text='Zones', x=0.5, xanchor='center'),
                    plot_bgcolor=plot_background_hex,
                    paper_bgcolor=plot_background_hex,
                    font_color=fontcolor_hex,
                    title_font_color=fontcolor_hex,
                    margin=dict(t=30, b=30),
                    xaxis=dict(
                        range=[min_time_ms_dt, max_time_ms_dt],
                        mirror=True,
                        ticks='outside',
                        showline=True,
                        linecolor=fontcolor_hex,
                        showgrid=False
                        ),
                    yaxis=dict(
                        range = [min_zones-30,max_zones+20],
                        mirror=True,
                        ticks='outside',
                        showline=True,
                        linecolor=fontcolor_hex,
                        zeroline=False,
                        showgrid=True, 
                        gridwidth=1, 
                        gridcolor=gridcolor_hex
                        ),
                    yaxis2=dict(
                        range = [min_oat-2, max_oat+20],
                        mirror=True,
                        ticks='outside',
                        showline=True,
                        linecolor=fontcolor_hex,
                        overlaying='y', 
                        side='right', 
                        zeroline=False,
                        showgrid=False, 
                        ),
                    legend=dict(
                        x=0,
                        y=1,
                        xanchor='left',
                        yanchor='top',
                        orientation='h',
                        bgcolor='rgba(0, 0, 0, 0)'
                        )
                    )

                html_buffer4 = io.StringIO()
                fig.write_html(html_buffer4)
                html_buffer4.seek(0)

                # --------------------------------------
                # PLOT 5: Buffer
                # --------------------------------------

                if time.time() - request_start > TIMEOUT_SECONDS:
                    raise asyncio.TimeoutError('Timed out')
                if await apirequest.is_disconnected():
                    raise asyncio.CancelledError("Client disconnected.")

                fig = go.Figure()

                min_buffer_temp = 1e5
                max_buffer_temp = 0
                buffer_channels = []

                if 'buffer-depths' in request.selected_channels:
                    buffer_channels = sorted([key for key in channels.keys() if 'buffer-depth' in key and 'micro-v' not in key])
                    for buffer_channel in buffer_channels:
                        yf = [to_fahrenheit(x/1000) for x in channels[buffer_channel]['values']]
                        min_buffer_temp = min(min_buffer_temp, min(yf))
                        max_buffer_temp = max(max_buffer_temp, max(yf))
                        fig.add_trace(
                            go.Scatter(
                                x=channels[buffer_channel]['times'], 
                                y=yf, 
                                mode=line_style, 
                                opacity=0.7,
                                name=buffer_channel.replace('buffer-',''),
                                line=dict(color=buffer_colors_hex[buffer_channel], dash='solid')
                                )
                            )
                
                if 'buffer-hot-pipe' in request.selected_channels and 'buffer-hot-pipe' in channels:
                    yf = [to_fahrenheit(x/1000) for x in channels['buffer-hot-pipe']['values']]
                    min_buffer_temp = min(min_buffer_temp, min(yf))
                    max_buffer_temp = max(max_buffer_temp, max(yf))
                    fig.add_trace(
                        go.Scatter(
                            x=channels['buffer-hot-pipe']['times'], 
                            y=yf, 
                            mode=line_style, 
                            opacity=0.7,
                            name='Hot pipe',
                            line=dict(color='#d62728', dash='solid')
                            )
                        )
                if 'buffer-cold-pipe' in request.selected_channels and 'buffer-cold-pipe' in channels:
                    yf = [to_fahrenheit(x/1000) for x in channels['buffer-cold-pipe']['values']]
                    min_buffer_temp = min(min_buffer_temp, min(yf))
                    max_buffer_temp = max(max_buffer_temp, max(yf))
                    fig.add_trace(
                        go.Scatter(
                            x=channels['buffer-cold-pipe']['times'], 
                            y=yf, 
                            mode=line_style, 
                            opacity=0.7,
                            name='Cold pipe',
                            line=dict(color='#1f77b4', dash='solid')
                            )
                        )
                        
                fig.update_layout(
                    title=dict(text='Buffer', x=0.5, xanchor='center'),
                    plot_bgcolor=plot_background_hex,
                    paper_bgcolor=plot_background_hex,
                    font_color=fontcolor_hex,
                    title_font_color=fontcolor_hex,
                    margin=dict(t=30, b=30),
                    xaxis=dict(
                        range=[min_time_ms_dt, max_time_ms_dt],
                        mirror=True,
                        ticks='outside',
                        showline=True,
                        linecolor=fontcolor_hex,
                        showgrid=False,
                        ),
                    yaxis=dict(
                        range = [min_buffer_temp-15, max_buffer_temp+30],
                        mirror=True,
                        ticks='outside',
                        showline=True,
                        linecolor=fontcolor_hex,
                        title='Temperature [F]', 
                        zeroline=False,
                        showgrid=True, 
                        gridwidth=1, 
                        gridcolor=gridcolor_hex,
                        ),
                    legend=dict(
                        x=0,
                        y=1,
                        xanchor='left',
                        yanchor='top',
                        orientation='h',
                        bgcolor='rgba(0, 0, 0, 0)'
                        )
                    )

                html_buffer5 = io.StringIO()
                fig.write_html(html_buffer5)
                html_buffer5.seek(0)

                # --------------------------------------
                # PLOT 6: Storage
                # --------------------------------------

                if time.time() - request_start > TIMEOUT_SECONDS:
                    raise asyncio.TimeoutError('Timed out')
                if await apirequest.is_disconnected():
                    raise asyncio.CancelledError("Client disconnected.")

                fig = go.Figure()
                
                # Temperature
                temp_plot = False
                min_store_temp = 1e5
                max_store_temp = 0
                tank_channels = []

                if 'storage-depths' in request.selected_channels:
                    temp_plot = True
                    tank_channels = sorted([key for key in channels.keys() if 'tank' in key and 'micro-v' not in key])
                    for tank_channel in tank_channels:
                        yf = [to_fahrenheit(x/1000) for x in channels[tank_channel]['values']]
                        min_store_temp = min(min_store_temp, min(yf))
                        max_store_temp = max(max_store_temp, max(yf))
                        fig.add_trace(
                            go.Scatter(x=channels[tank_channel]['times'], y=yf, 
                            mode=line_style, opacity=0.7,
                            name=tank_channel.replace('storage-',''),
                            line=dict(color=storage_colors_hex[tank_channel], dash='solid'))
                            )

                if ('thermocline' in request.selected_channels 
                    and 'thermocline-position' in channels
                    and 'top-centroid' in channels
                    and 'bottom-centroid' in channels):
                    fig.add_trace(
                        go.Scatter(
                            x=channels['top-centroid']['times'],
                            y=[x/1000 for x in channels['top-centroid']['values']], 
                            mode='markers', opacity=0.7,
                            name='centroids',
                            line=dict(color='yellow', dash='solid'),
                            showlegend=False),
                        )
                    fig.add_trace(
                        go.Scatter(
                            x=channels['bottom-centroid']['times'],
                            y=[x/1000 for x in channels['bottom-centroid']['values']], 
                            mode='markers', opacity=0.7,
                            name='centroids',
                            line=dict(color='yellow', dash='solid'),
                            showlegend=False),
                        ) 
                    thermocline_temps = []
                    for i in range(len(channels['thermocline-position']['times'])):
                        x = channels['thermocline-position']['values'][i] - 1
                        thermoc_time = channels['thermocline-position']['times'][i]
                        times = channels[tank_temperatures[x]]['times']
                        values = [to_fahrenheit(y/1000) for y in channels[tank_temperatures[x]]['values']]
                        idx = min(range(len(times)), key=lambda i: abs(times[i] - thermoc_time))
                        thermocline_temps.append(values[idx])
                    fig.add_trace(
                        go.Scatter(
                            x=channels['thermocline-position']['times'],
                            y=thermocline_temps,
                            mode='markers', opacity=0.7,
                            name=f'thermocline',
                            line=dict(color='green', dash='solid'),
                            showlegend=False),
                        )
                
                if 'store-hot-pipe' in request.selected_channels and 'store-hot-pipe' in channels:
                    temp_plot = True
                    yf = [to_fahrenheit(x/1000) for x in channels['store-hot-pipe']['values']]
                    min_store_temp = min(min_store_temp, min(yf))
                    max_store_temp = max(max_store_temp, max(yf))
                    fig.add_trace(
                        go.Scatter(
                            x=channels['store-hot-pipe']['times'], 
                            y=yf, 
                            mode=line_style, 
                            opacity=0.7,
                            name='Hot pipe',
                            line=dict(color='#d62728', dash='solid'))
                        )
                if 'store-cold-pipe' in request.selected_channels and 'store-cold-pipe' in channels:
                    temp_plot = True
                    yf = [to_fahrenheit(x/1000) for x in channels['store-cold-pipe']['values']]
                    min_store_temp = min(min_store_temp, min(yf))
                    max_store_temp = max(max_store_temp, max(yf))
                    fig.add_trace(
                        go.Scatter(
                            x=channels['store-cold-pipe']['times'], 
                            y=yf, 
                            mode=line_style, 
                            opacity=0.7,
                            name='Cold pipe',
                            line=dict(color='#1f77b4', dash='solid'))
                        )

                # Secondary yaxis
                y_axis_power = 'y2' if temp_plot else 'y'

                # Power
                power_plot = False
                max_power = 60
                if 'store-pump-pwr' in request.selected_channels and 'store-pump-pwr' in channels:
                    power_plot = True
                    fig.add_trace(
                        go.Scatter(
                            x=channels['store-pump-pwr']['times'], 
                            y=[x for x in channels['store-pump-pwr']['values']], 
                            mode=line_style, 
                            opacity=0.7,
                            line=dict(color='pink', dash='solid'),
                            name='Storage pump power x1000',
                            yaxis=y_axis_power,
                            visible='legendonly'
                            )
                        )
                if 'store-flow' in request.selected_channels and 'store-flow' in channels:
                    power_plot = True
                    fig.add_trace(
                        go.Scatter(
                            x=channels['store-flow']['times'], 
                            y=[x/100*10 for x in channels['store-flow']['values']], 
                            mode=line_style, 
                            opacity=0.4,
                            line=dict(color='purple', dash='solid'),
                            name='Storage pump flow x10',
                            yaxis=y_axis_power
                            )
                        )
                if 'store-energy' in request.selected_channels and 'usable-energy' in channels:
                    power_plot = True
                    fig.add_trace(
                        go.Scatter(
                            x=channels['usable-energy']['times'], 
                            y=[x/1000 for x in channels['usable-energy']['values']], 
                            mode=line_style, 
                            opacity=0.4,
                            line=dict(color='#2ca02c', dash='solid'),
                            name='Usable',
                            yaxis=y_axis_power
                            )
                        )
                    fig.add_trace(
                        go.Scatter(
                            x=channels['required-energy']['times'], 
                            y=[x/1000 for x in channels['required-energy']['values']], 
                            mode=line_style, 
                            opacity=0.4,
                            line=dict(color='#2ca02c', dash='dash'),
                            name='Required',
                            yaxis=y_axis_power
                            )
                        )
                    max_power = max([x/1000 for x in channels['required-energy']['values']])*4
                    
                if temp_plot and power_plot:
                    fig.update_layout(yaxis=dict(title='Temperature [F]', range=[min_store_temp-80, max_store_temp+60]))
                    fig.update_layout(yaxis2=dict(title='GPM, kW, or kWh', range=[-1, max_power]))
                elif temp_plot and not power_plot:
                    min_store_temp = 20 if min_store_temp<0 else min_store_temp
                    fig.update_layout(yaxis=dict(title='Temperature [F]', range=[min_store_temp-20, max_store_temp+60]))
                elif power_plot and not temp_plot:
                    fig.update_layout(yaxis=dict(title='GPM, kW, or kWh'))

                fig.update_layout(
                    title=dict(text='Storage', x=0.5, xanchor='center'),
                    plot_bgcolor=plot_background_hex,
                    paper_bgcolor=plot_background_hex,
                    font_color=fontcolor_hex,
                    title_font_color=fontcolor_hex,
                    margin=dict(t=30, b=30),
                    xaxis=dict(
                        range=[min_time_ms_dt, max_time_ms_dt],
                        mirror=True,
                        ticks='outside',
                        showline=True,
                        linecolor=fontcolor_hex,
                        showgrid=False,
                        ),
                    yaxis=dict(
                        mirror=True,
                        ticks='outside',
                        showline=True,
                        linecolor=fontcolor_hex,
                        zeroline=False,
                        showgrid=True, 
                        gridwidth=1, 
                        gridcolor=gridcolor_hex
                        ),
                    yaxis2=dict(
                        mirror=True,
                        ticks='outside',
                        showline=True,
                        linecolor=fontcolor_hex,
                        overlaying='y', 
                        side='right', 
                        zeroline=False,
                        showgrid=False, 
                        ),
                    legend=dict(
                        x=0,
                        y=1,
                        xanchor='left',
                        yanchor='top',
                        orientation='h',
                        bgcolor='rgba(0, 0, 0, 0)'
                    )
                )

                html_buffer6 = io.StringIO()
                fig.write_html(html_buffer6)
                html_buffer6.seek(0)

                # --------------------------------------
                # PLOT 7: Top State
                # --------------------------------------

                if time.time() - request_start > TIMEOUT_SECONDS:
                    raise asyncio.TimeoutError('Timed out')
                if await apirequest.is_disconnected():
                    raise asyncio.CancelledError("Client disconnected.")

                fig = go.Figure()

                if top_modes!={}:

                    fig.add_trace(
                        go.Scatter(
                            x=top_modes['all']['times'],
                            y=top_modes['all']['values'],
                            mode='lines',
                            line=dict(color=home_alone_line, width=2),
                            opacity=0.3,
                            showlegend=False,
                            line_shape='hv'
                        )
                    )

                    for state in top_modes.keys():
                        if state != 'all' and state in top_modes_colors_hex:
                            fig.add_trace(
                                go.Scatter(
                                    x=top_modes[state]['times'],
                                    y=top_modes[state]['values'],
                                    mode='markers',
                                    marker=dict(color=top_modes_colors_hex[state], size=10),
                                    opacity=0.8,
                                    name=state,
                                )
                            )

                fig.update_layout(
                    title=dict(text='Top State', x=0.5, xanchor='center'),
                    plot_bgcolor=plot_background_hex,
                    paper_bgcolor=plot_background_hex,
                    font_color=fontcolor_hex,
                    title_font_color=fontcolor_hex,
                    margin=dict(t=30, b=30),
                    xaxis=dict(
                        range=[min_time_ms_dt, max_time_ms_dt],
                        mirror=True,
                        ticks='outside',
                        showline=True,
                        linecolor=fontcolor_hex,
                        showgrid=False
                        ),
                    yaxis=dict(
                        range = [-0.6, len(top_modes)-1+0.2],
                        mirror=True,
                        ticks='outside',
                        showline=True,
                        linecolor=fontcolor_hex,
                        zeroline=False,
                        showgrid=True, 
                        gridwidth=1, 
                        gridcolor=gridcolor_hex, 
                        tickvals=list(range(len(top_modes)-1)),
                        ),
                    legend=dict(
                        x=0,
                        y=1,
                        xanchor='left',
                        yanchor='top',
                        orientation='h',
                        bgcolor='rgba(0, 0, 0, 0)'
                    )
                )

                html_buffer7 = io.StringIO()
                fig.write_html(html_buffer7)
                html_buffer7.seek(0)

                # --------------------------------------
                # PLOT 8: HomeAlone
                # --------------------------------------

                if time.time() - request_start > TIMEOUT_SECONDS:
                    raise asyncio.TimeoutError('Timed out')
                if await apirequest.is_disconnected():
                    raise asyncio.CancelledError("Client disconnected.")

                fig = go.Figure()

                if modes!={}:

                    fig.add_trace(
                        go.Scatter(
                            x=modes['all']['times'],
                            y=modes['all']['values'],
                            mode='lines',
                            line=dict(color=home_alone_line, width=2),
                            opacity=0.3,
                            showlegend=False,
                            line_shape='hv'
                        )
                    )

                    for state in modes.keys():
                        if state != 'all' and state in modes_colors_hex:
                            fig.add_trace(
                                go.Scatter(
                                    x=modes[state]['times'],
                                    y=modes[state]['values'],
                                    mode='markers',
                                    marker=dict(color=modes_colors_hex[state], size=10),
                                    opacity=0.8,
                                    name=state,
                                )
                            )

                fig.update_layout(
                    title=dict(text='HomeAlone State', x=0.5, xanchor='center'),
                    plot_bgcolor=plot_background_hex,
                    paper_bgcolor=plot_background_hex,
                    font_color=fontcolor_hex,
                    title_font_color=fontcolor_hex,
                    margin=dict(t=30, b=30),
                    xaxis=dict(
                        range=[min_time_ms_dt, max_time_ms_dt],
                        mirror=True,
                        ticks='outside',
                        showline=True,
                        linecolor=fontcolor_hex,
                        showgrid=False
                        ),
                    yaxis=dict(
                        range = [-0.6, 8-0.8],
                        mirror=True,
                        ticks='outside',
                        showline=True,
                        linecolor=fontcolor_hex,
                        zeroline=False,
                        showgrid=True, 
                        gridwidth=1, 
                        gridcolor=gridcolor_hex, 
                        tickvals=list(range(6)),
                        ),
                    legend=dict(
                        x=0,
                        y=1,
                        xanchor='left',
                        yanchor='top',
                        orientation='h',
                        bgcolor='rgba(0, 0, 0, 0)'
                    )
                )

                html_buffer8 = io.StringIO()
                fig.write_html(html_buffer8)
                html_buffer8.seek(0)

                # --------------------------------------
                # PLOT 9: Atomic Ally
                # --------------------------------------

                if time.time() - request_start > TIMEOUT_SECONDS:
                    raise asyncio.TimeoutError('Timed out')
                if await apirequest.is_disconnected():
                    raise asyncio.CancelledError("Client disconnected.")

                fig = go.Figure()

                if aa_modes!={}:

                    fig.add_trace(
                        go.Scatter(
                            x=aa_modes['all']['times'],
                            y=aa_modes['all']['values'],
                            mode='lines',
                            line=dict(color=home_alone_line, width=2),
                            opacity=0.3,
                            showlegend=False,
                            line_shape='hv'
                        )
                    )

                    for state in aa_modes.keys():
                        if state != 'all' and state in aa_modes_colors_hex:
                            fig.add_trace(
                                go.Scatter(
                                    x=aa_modes[state]['times'],
                                    y=aa_modes[state]['values'],
                                    mode='markers',
                                    marker=dict(color=aa_modes_colors_hex[state], size=10),
                                    opacity=0.8,
                                    name=state,
                                )
                            )

                fig.update_layout(
                    title=dict(text='AtomicAlly State', x=0.5, xanchor='center'),
                    plot_bgcolor=plot_background_hex,
                    paper_bgcolor=plot_background_hex,
                    font_color=fontcolor_hex,
                    title_font_color=fontcolor_hex,
                    margin=dict(t=30, b=30),
                    xaxis=dict(
                        range=[min_time_ms_dt, max_time_ms_dt],
                        mirror=True,
                        ticks='outside',
                        showline=True,
                        linecolor=fontcolor_hex,
                        showgrid=False
                        ),
                    yaxis=dict(
                        range = [-0.6, 8-0.8],
                        mirror=True,
                        ticks='outside',
                        showline=True,
                        linecolor=fontcolor_hex,
                        zeroline=False,
                        showgrid=True, 
                        gridwidth=1, 
                        gridcolor=gridcolor_hex, 
                        tickvals=list(range(7)),
                        ),
                    legend=dict(
                        x=0,
                        y=1,
                        xanchor='left',
                        yanchor='top',
                        orientation='h',
                        bgcolor='rgba(0, 0, 0, 0)'
                    )
                )

                html_buffer9 = io.StringIO()
                fig.write_html(html_buffer9)
                html_buffer9.seek(0)

                # --------------------------------------
                # PLOT 10: Weather forecasts
                # --------------------------------------

                if time.time() - request_start > TIMEOUT_SECONDS:
                    raise asyncio.TimeoutError('Timed out')
                if await apirequest.is_disconnected():
                    raise asyncio.CancelledError("Client disconnected.")

                fig = go.Figure()
                color_scale = pc.diverging.RdBu[::-1]

                oat_forecasts, ws_forecasts = {}, {}
                for message in weather:
                    forecast_start_time = int((message.message_persisted_ms/1000 // 3600) * 3600)
                    oat_forecasts[forecast_start_time] = message.payload['OatF']
                    ws_forecasts[forecast_start_time] = message.payload['WindSpeedMph']

                for idx, weather_time in enumerate(oat_forecasts):
                    forecast_times = [int(weather_time) + 3600 * i for i in range(len(oat_forecasts[weather_time]))]
                    forecast_times = [pendulum.from_timestamp(x, tz="America/New_York") for x in forecast_times]
                    color = color_scale[int((idx / len(oat_forecasts)) * (len(color_scale) - 1))]
                    opcty = 0.2
                    showme = False
                    if idx == len(oat_forecasts) - 1:
                        color = 'red'
                        opcty = 1
                        showme = True

                    fig.add_trace(
                        go.Scatter(
                            x=forecast_times,
                            y=oat_forecasts[weather_time],
                            mode='lines',
                            line=dict(color=color, width=2),
                            opacity=opcty,
                            showlegend=showme,
                            line_shape='hv',
                            name=f"{pendulum.from_timestamp(weather_time, tz='America/New_York').hour}" 
                        )
                    )

                fig.update_layout(
                    title=dict(text='Weather Forecasts', x=0.5, xanchor='center'),
                    plot_bgcolor=plot_background_hex,
                    paper_bgcolor=plot_background_hex,
                    font_color=fontcolor_hex,
                    title_font_color=fontcolor_hex,
                    margin=dict(t=30, b=30),
                    xaxis=dict(
                        range=[min_time_ms_dt, max_time_ms_dt],
                        mirror=True,
                        ticks='outside',
                        showline=True,
                        linecolor=fontcolor_hex,
                        showgrid=False
                        ),
                    yaxis=dict(
                        mirror=True,
                        ticks='outside',
                        showline=True,
                        linecolor=fontcolor_hex,
                        zeroline=False,
                        showgrid=True, 
                        gridwidth=1, 
                        gridcolor=gridcolor_hex, 
                        ),
                    legend=dict(
                        x=0,
                        y=1,
                        xanchor='left',
                        yanchor='top',
                        orientation='h',
                        bgcolor='rgba(0, 0, 0, 0)'
                    )
                )

                html_buffer10 = io.StringIO()
                fig.write_html(html_buffer10)
                html_buffer10.seek(0)
                

    except asyncio.TimeoutError:
        print("Request timed out.")
        return {
                "success": False, 
                "message": f"The data request timed out. Please try loading a smaller amount of data at a time.", 
                "reload": False
                }
    except asyncio.CancelledError:
        print("Request cancelled or client disconnected.")
        return {
            "success": False, 
            "message": "The request was cancelled because the client disconnected.", 
            "reload": False
        }
    except Exception as e:
        return {
            "success": False, 
            "message": f"An error occurred: {str(e)}", 
            "reload": False
            }


    # if MATPLOTLIB_PLOT:
    #     fig, ax = plt.subplots(5,1, figsize=(12,22), sharex=True)
    #     line_style = '-x' if 'show-points'in request.selected_channels else '-'

    #     # --------------------------------------
    #     # PLOT 1
    #     # --------------------------------------

    #     ax[0].set_title('Heat pump')

    #     # Temperature
    #     temp_plot = False
    #     if 'hp-lwt' in request.selected_channels:
    #         temp_plot = True
    #         channels['hp-lwt']['values'] = [to_fahrenheit(x/1000) for x in channels['hp-lwt']['values']]
    #         ax[0].plot(channels['hp-lwt']['times'], channels['hp-lwt']['values'], line_style, color='tab:red', alpha=0.7, label='HP LWT')
    #     if 'hp-ewt' in request.selected_channels:
    #         temp_plot = True
    #         channels['hp-ewt']['values'] = [to_fahrenheit(x/1000) for x in channels['hp-ewt']['values']]
    #         ax[0].plot(channels['hp-ewt']['times'], channels['hp-ewt']['values'], line_style, color='tab:blue', alpha=0.7, label='HP EWT')
    #     if temp_plot:
    #         if 'hp-odu-pwr' in request.selected_channels or 'hp-idu-pwr' in request.selected_channels or 'primary-pump-pwr' in request.selected_channels:
    #             ax[0].set_ylim([0,230])
    #         else:
    #             lower_bound = ax[0].get_ylim()[0] - 5
    #             upper_bound = ax[0].get_ylim()[1] + 25
    #             ax[0].set_ylim([lower_bound, upper_bound])
    #         ax[0].set_ylabel('Temperature [F]')
    #         legend = ax[0].legend(loc='upper left', fontsize=9)
    #         legend.get_frame().set_facecolor('none')
    #         ax20 = ax[0].twinx()
    #     else:
    #         ax20 = ax[0]

    #     # Power
    #     power_plot = False
    #     if 'hp-odu-pwr' in request.selected_channels:
    #         power_plot = True
    #         channels['hp-odu-pwr']['values'] = [x/1000 for x in channels['hp-odu-pwr']['values']]
    #         ax20.plot(channels['hp-odu-pwr']['times'], channels['hp-odu-pwr']['values'], line_style, color='tab:green', alpha=0.7, label='HP outdoor')
    #     if 'hp-idu-pwr' in request.selected_channels:
    #         power_plot = True
    #         channels['hp-idu-pwr']['values'] = [x/1000 for x in channels['hp-idu-pwr']['values']]
    #         ax20.plot(channels['hp-idu-pwr']['times'], channels['hp-idu-pwr']['values'], line_style, color='#ff7f0e', alpha=0.7, label='HP indoor')
    #     if 'primary-pump-pwr' in request.selected_channels:
    #         power_plot = True
    #         channels['primary-pump-pwr']['values'] = [x/10 for x in channels['primary-pump-pwr']['values']]
    #         ax20.plot(channels['primary-pump-pwr']['times'], channels['primary-pump-pwr']['values'], line_style, 
    #                 color='purple', alpha=0.7, label='Primary pump x100')
    #     if power_plot:
    #         if temp_plot:
    #             ax20.set_ylim([0,30])
    #         else:
    #             upper_bound = ax[0].get_ylim()[1] + 2.5
    #             ax[0].set_ylim([-1, upper_bound])
    #         ax20.set_ylabel('Power [kW]')
    #         legend = ax20.legend(loc='upper right', fontsize=9)
    #         legend.get_frame().set_facecolor('none')
    #     else:
    #         ax20.set_yticks([])

    #     # --------------------------------------
    #     # PLOT 2
    #     # --------------------------------------

    #     ax[1].set_title('Distribution')

    #     # Temperature
    #     temp_plot = False
    #     if 'dist-swt' in request.selected_channels:  
    #         temp_plot = True    
    #         channels['dist-swt']['values'] = [to_fahrenheit(x/1000) for x in channels['dist-swt']['values']]
    #         ax[1].plot(channels['dist-swt']['times'], channels['dist-swt']['values'], line_style, color='tab:red', alpha=0.7, label='Distribution SWT')
    #     if 'dist-rwt' in request.selected_channels:  
    #         temp_plot = True    
    #         channels['dist-rwt']['values'] = [to_fahrenheit(x/1000) for x in channels['dist-rwt']['values']]
    #         ax[1].plot(channels['dist-rwt']['times'], channels['dist-rwt']['values'], line_style, color='tab:blue', alpha=0.7, label='Distribution RWT')
    #     if temp_plot:
    #         ax[1].set_ylabel('Temperature [F]')
    #         if 'zone-heat-calls' in request.selected_channels:
    #             ax[1].set_ylim([0,260])
    #         else:
    #             lower_bound = ax[1].get_ylim()[0] - 5
    #             upper_bound = ax[1].get_ylim()[1] + 25
    #             ax[1].set_ylim([lower_bound, upper_bound])
    #         legend = ax[1].legend(loc='upper left', fontsize=9)
    #         legend.get_frame().set_facecolor('none')
    #         ax21 = ax[1].twinx()
    #     else:
    #         ax21 = ax[1]

    #     # Distribution pump power
    #     power_plot = False   
    #     if 'dist-pump-pwr'in request.selected_channels:
    #         power_plot = True
    #         ax21.plot(channels['dist-pump-pwr']['times'], [x/10 for x in channels['dist-pump-pwr']['values']], alpha=0.8, 
    #                 color='pink', label='Distribution pump power /10') 
    #     if 'dist-flow' in request.selected_channels and 'dist-flow'in channels:
    #         power_plot = True
    #         ax21.plot(channels['dist-flow']['times'], [x/100 for x in channels['dist-flow']['values']], alpha=0.4, 
    #                 color='tab:purple', label='Distribution flow') 

    #     # Zone heat calls
    #     num_zones = len(zones.keys())
    #     height_of_stack = 0
    #     stacked_values = None
    #     scale = 1
    #     if 'zone-heat-calls' in request.selected_channels:
    #         for zone in zones:
    #             for key in [x for x in zones[zone] if 'state' in x]:
    #                 if stacked_values is None:
    #                     stacked_values = np.zeros(len(channels[key]['times']))
    #                 if len(stacked_values) != len(channels[key]['values']):
    #                     height_of_stack += scale
    #                     stacked_values = np.ones(len(channels[key]['times'])) * height_of_stack
    #                 ax21.bar(channels[key]['times'], [x*scale for x in channels[key]['values']], alpha=0.7, bottom=stacked_values, 
    #                             label=key.replace('-state',''), width=0.003)
    #                 stacked_values += [x*scale for x in channels[key]['values']]   
    #                 # Print the value of the last 1 in the list
    #                 # ones_times = [
    #                 #     channels[key]['times'][i] 
    #                 #     for i in range(len(channels[key]['times']))
    #                 #     if channels[key]['values'][i]==1]
    #                 # if ones_times:
    #                 #     print(f"{key}: {ones_times[-1]}")

    #     if temp_plot and power_plot:
    #         if 'dist-flow' in request.selected_channels:
    #             upper_bound = max(channels['dist-flow']['values'])/100 * 2.5
    #         else:
    #             upper_bound = max(channels['dist-pump-pwr']['values'])/100 * 2.5
    #         ax21.set_ylim([0,upper_bound])
    #         ax21.set_ylabel('Flow rate [GPM] or Power [W]')
    #     elif temp_plot and not power_plot:
    #         upper_bound = num_zones * scale / 0.3
    #         ax21.set_ylim([0,upper_bound])
    #         ax21.set_ylabel('Heat calls')
    #     elif not temp_plot and power_plot:
    #         upper_bound = (max(channels['dist-pump-pwr']['values']) + 10)/10
    #         ax21.set_ylim([0,upper_bound])
    #         ax21.set_ylabel('Flow rate [GPM] or Power [W]')
    #     elif not temp_plot and not power_plot:
    #         upper_bound = num_zones * scale
    #         ax21.set_ylim([0,upper_bound])
    #         ax21.set_ylabel('Heat calls')
    #         ax21.set_yticks([])

    #     legend = ax21.legend(loc='upper right', fontsize=9)
    #     legend.get_frame().set_facecolor('none')


    #     # --------------------------------------
    #     # PLOT 3
    #     # --------------------------------------
            
    #     ax[2].set_title('Zones')
    #     ax22 = ax[2].twinx()

    #     colors = {}
    #     for zone in zones:
    #         for temp in zones[zone]:
    #             if 'temp' in temp:
    #                 color = ax[2].plot(channels[temp]['times'], channels[temp]['values'], line_style, label=temp, alpha=0.7)[0].get_color()
    #                 colors[temp] = color
    #             elif 'set' in temp:
    #                 base_temp = temp.replace('-set', '-temp')
    #                 if base_temp in colors:
    #                     ax22.plot(channels[temp]['times'], channels[temp]['values'], '-'+line_style, label=temp, 
    #                                 color=colors[base_temp], alpha=0.7)
                        
    #     ax[2].set_ylabel('Temperature [F]')
    #     ax22.set_yticks([])
    #     lower_bound = min(ax[2].get_ylim()[0], ax22.get_ylim()[0]) - 5
    #     upper_bound = max(ax[2].get_ylim()[1], ax22.get_ylim()[1]) + 15
    #     ax[2].set_ylim([lower_bound, upper_bound])
    #     ax22.set_ylim([lower_bound, upper_bound])
    #     legend = ax[2].legend(loc='upper left', fontsize=9)
    #     legend.get_frame().set_facecolor('none')
    #     legend = ax22.legend(loc='upper right', fontsize=9)
    #     legend.get_frame().set_facecolor('none')

    #     # --------------------------------------
    #     # PLOT 4
    #     # --------------------------------------

    #     ax[3].set_title('Buffer')

    #     buffer_channels = []
    #     if 'buffer-depths' in request.selected_channels:
    #         buffer_channels = sorted([key for key in channels.keys() if 'buffer-depth' in key and 'micro-v' not in key])
    #         for buffer_channel in buffer_channels:
    #             channels[buffer_channel]['values'] = [to_fahrenheit(x/1000) for x in channels[buffer_channel]['values']]
    #             ax[3].plot(channels[buffer_channel]['times'], channels[buffer_channel]['values'], line_style, 
    #                     color=buffer_colors[buffer_channel], alpha=0.7, label=buffer_channel)

    #     if not buffer_channels:
    #         if 'buffer-hot-pipe' in request.selected_channels:
    #             channels['buffer-hot-pipe']['values'] = [to_fahrenheit(x/1000) for x in channels['buffer-hot-pipe']['values']]
    #             ax[3].plot(channels['buffer-hot-pipe']['times'], channels['buffer-hot-pipe']['values'], line_style, 
    #                     color='tab:red', alpha=0.7, label='Buffer hot pipe')
    #         if 'buffer-cold-pipe' in request.selected_channels:
    #             channels['buffer-cold-pipe']['values'] = [to_fahrenheit(x/1000) for x in channels['buffer-cold-pipe']['values']]
    #             ax[3].plot(channels['buffer-cold-pipe']['times'], channels['buffer-cold-pipe']['values'], line_style, 
    #                     color='tab:blue', alpha=0.7, label='Buffer cold pipe')

    #     ax[3].set_ylabel('Temperature [F]')
    #     legend = ax[3].legend(loc='upper left', fontsize=9)
    #     legend.get_frame().set_facecolor('none')
    #     lower_bound = ax[3].get_ylim()[0] - 5
    #     upper_bound = ax[3].get_ylim()[1] + 25
    #     ax[3].set_ylim([lower_bound, upper_bound])

    #     # --------------------------------------
    #     # PLOT 5
    #     # --------------------------------------

    #     ax[4].set_title('Storage')

    #     # Temperature
    #     temp_plot = False
    #     tank_channels = []

    #     if 'storage-depths' in request.selected_channels:
    #         temp_plot = True
    #         tank_channels = sorted([key for key in channels.keys() if 'tank' in key and 'micro-v' not in key])
    #         for tank_channel in tank_channels:
    #             channels[tank_channel]['values'] = [to_fahrenheit(x/1000) for x in channels[tank_channel]['values']]
    #             ax[4].plot(channels[tank_channel]['times'], channels[tank_channel]['values'], line_style, 
    #                     color=storage_colors[tank_channel], alpha=0.7, label=tank_channel)

    #     if not tank_channels:
    #         if 'store-hot-pipe' in request.selected_channels:
    #             temp_plot = True
    #             channels['store-hot-pipe']['values'] = [to_fahrenheit(x/1000) for x in channels['store-hot-pipe']['values']]
    #             ax[4].plot(channels['store-hot-pipe']['times'], channels['store-hot-pipe']['values'], line_style, 
    #                     color='tab:red', alpha=0.7, label='Storage hot pipe')
    #         if 'store-cold-pipe' in request.selected_channels:
    #             temp_plot = True
    #             channels['store-cold-pipe']['values'] = [to_fahrenheit(x/1000) for x in channels['store-cold-pipe']['values']]
    #             ax[4].plot(channels['store-cold-pipe']['times'], channels['store-cold-pipe']['values'], line_style, 
    #                     color='tab:blue', alpha=0.7, label='Storage cold pipe')
                
    #     if temp_plot:
    #         ax24 = ax[4].twinx()
    #     else:
    #         ax24 = ax[4]

    #     # Power
    #     power_plot = False
    #     if 'store-pump-pwr' in request.selected_channels:
    #         power_plot = True
    #         channels['store-pump-pwr']['values'] = [x/10 for x in channels['store-pump-pwr']['values']]
    #         ax24.plot(channels['store-pump-pwr']['times'], channels['store-pump-pwr']['values'], line_style, 
    #                 color='tab:green', alpha=0.7, label='Storage pump x100')

    #     if power_plot:
    #         if temp_plot:
    #             ax24.set_ylim([-1,40])
    #         ax24.set_ylabel('Power [kW]')
    #         legend = ax24.legend(loc='upper right', fontsize=9)
    #         legend.get_frame().set_facecolor('none')
    #     else:
    #         ax24.set_yticks([])

    #     if temp_plot:
    #         if 'store-pump-pwr' in request.selected_channels:
    #             lower_bound = ax[4].get_ylim()[0] - 5 - max(channels['store-pump-pwr']['values'])
    #         else:
    #             lower_bound = ax[4].get_ylim()[0] - 5
    #         upper_bound = ax[4].get_ylim()[1] + 0.5*(ax[4].get_ylim()[1] - ax[4].get_ylim()[0])
    #         ax[4].set_ylim([lower_bound, upper_bound])
    #         ax[4].set_ylabel('Temperature [F]')
    #         legend = ax[4].legend(loc='upper left', fontsize=9)
    #         legend.get_frame().set_facecolor('none')

    #     # --------------------------------------
    #     # All plots
    #     # --------------------------------------

    #     for axis in ax:
    #         axis.grid(axis='y', alpha=0.5)
    #         xlim = axis.get_xlim()
    #         if (mdates.num2date(xlim[1]) - mdates.num2date(xlim[0]) >= timedelta(hours=4) and 
    #             mdates.num2date(xlim[1]) - mdates.num2date(xlim[0]) <= timedelta(hours=30)):
    #             axis.xaxis.set_major_locator(mdates.HourLocator(interval=1))
    #         elif (mdates.num2date(xlim[1]) - mdates.num2date(xlim[0]) >= timedelta(hours=31) and 
    #             mdates.num2date(xlim[1]) - mdates.num2date(xlim[0]) <= timedelta(hours=65)):
    #             axis.xaxis.set_major_locator(mdates.HourLocator(interval=2))
    #         axis.xaxis.set_major_formatter(mdates.DateFormatter('%m/%d %H:%M'))
    #         axis.tick_params(axis='x', which='both', labelbottom=True, labelsize=8)
    #         plt.setp(axis.xaxis.get_majorticklabels(), rotation=45, ha='right')

    #     plt.tight_layout(pad=5.0)
    #     img_buf = io.BytesIO()
    #     plt.savefig(img_buf, format='png', bbox_inches='tight', dpi=200, transparent=True)
    #     img_buf.seek(0)
    #     plt.close()

    zip_buffer = io.BytesIO()
    with zipfile.ZipFile(zip_buffer, 'w') as zip_file:
        if PYPLOT_PLOT:
            zip_file.writestr('plot1.html', html_buffer1.read())
            zip_file.writestr('plot2.html', html_buffer2.read())
            zip_file.writestr('plot3.html', html_buffer3.read())
            zip_file.writestr('plot4.html', html_buffer4.read())
            zip_file.writestr('plot5.html', html_buffer5.read())
            zip_file.writestr('plot6.html', html_buffer6.read())
            zip_file.writestr('plot7.html', html_buffer7.read())
            zip_file.writestr('plot8.html', html_buffer8.read())
            zip_file.writestr('plot9.html', html_buffer9.read())
            zip_file.writestr('plot10.html', html_buffer10.read())
        # if MATPLOTLIB_PLOT:
        #     zip_file.writestr(f'plot.png', img_buf.getvalue())
    zip_buffer.seek(0)

    return StreamingResponse(zip_buffer, 
                             media_type='application/zip', 
                             headers={"Content-Disposition": "attachment; filename=plots.zip"})


if __name__ == "__main__":
    import uvicorn
    uvicorn.run(app, host="0.0.0.0", port=8000)<|MERGE_RESOLUTION|>--- conflicted
+++ resolved
@@ -546,14 +546,10 @@
         times_created.append(str(pendulum.from_timestamp(message.payload['TimeCreatedMs']/1000, tz='America/New_York').replace(microsecond=0)))
     
     for message in sorted_glitches:
-<<<<<<< HEAD
-        sources.append(message.payload['FromGNodeAlias'])
-=======
         source = message.payload['FromGNodeAlias']
         if ".scada" in source and source.split('.')[-1] in ['scada', 's2']:
             source = source.split('.scada')[0].split('.')[-1]
         sources.append(source)
->>>>>>> 74071155
         pb_types.append(str(message.payload['Type']).lower())
         summaries.append(message.payload['Summary'])
         details.append(message.payload['Details'].replace('<','').replace('>','').replace('\n','<br>'))
