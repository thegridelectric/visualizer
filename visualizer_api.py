--- conflicted
+++ resolved
@@ -25,10 +25,7 @@
 import os
 from fastapi.responses import FileResponse
 from typing import Union
-<<<<<<< HEAD
 import plotly.colors as pc
-=======
->>>>>>> d5832dfe
 
 RUNNING_LOCALLY = True
 
@@ -453,11 +450,7 @@
             weather_messages = session.query(MessageSql).filter(
                 MessageSql.from_alias.like(f'%{request.house_alias}%'),
                 MessageSql.message_type_name == "weather.forecast",
-<<<<<<< HEAD
                 MessageSql.message_persisted_ms >= request.start_ms - 24*60*60*1000,
-=======
-                MessageSql.message_persisted_ms >= request.start_ms,
->>>>>>> d5832dfe
                 MessageSql.message_persisted_ms <= request.end_ms,
             ).order_by(asc(MessageSql.message_persisted_ms)).all()
         except:
@@ -711,30 +704,6 @@
             "message": f"An error occurred: {str(e)}", 
             "reload": False
         }
-<<<<<<< HEAD
-=======
-    
-    
-# ------------------------------
-# Download Dijkstra Excel
-# ------------------------------
-
-@app.post('/download_excel')
-async def get_excel(request: DijkstraRequest):
-
-    print("made it here")
-
-    download_excel(request.house_alias, request.time_ms)
-    
-    if os.path.exists('result.xlsx'):
-        return FileResponse(
-            'result.xlsx',
-            media_type='application/vnd.openxmlformats-officedocument.spreadsheetml.sheet',
-            headers={"Content-Disposition": "attachment; filename=file.xlsx"}
-        )
-    else:
-        return {"error": "File not found"}
->>>>>>> d5832dfe
 
 # ------------------------------
 # Generate interactive plots
@@ -1906,10 +1875,7 @@
                     raise asyncio.CancelledError("Client disconnected.")
 
                 fig = go.Figure()
-<<<<<<< HEAD
                 color_scale = pc.diverging.RdBu[::-1]
-=======
->>>>>>> d5832dfe
 
                 oat_forecasts, ws_forecasts = {}, {}
                 for message in weather:
@@ -1917,7 +1883,6 @@
                     oat_forecasts[forecast_start_time] = message.payload['OatF']
                     ws_forecasts[forecast_start_time] = message.payload['WindSpeedMph']
 
-<<<<<<< HEAD
                 for idx, weather_time in enumerate(oat_forecasts):
                     forecast_times = [int(weather_time) + 3600 * i for i in range(len(oat_forecasts[weather_time]))]
                     forecast_times = [pendulum.from_timestamp(x, tz="America/New_York") for x in forecast_times]
@@ -1928,28 +1893,17 @@
                         color = 'red'
                         opcty = 1
                         showme = True
-=======
-                for weather_time in oat_forecasts:
-                    forecast_times = [int(weather_time) + 3600*i for i in range(len(oat_forecasts[weather_time]))]
-                    forecast_times = [pendulum.from_timestamp(x, tz="America/New_York") for x in forecast_times]
->>>>>>> d5832dfe
+
                     fig.add_trace(
                         go.Scatter(
                             x=forecast_times,
                             y=oat_forecasts[weather_time],
                             mode='lines',
-<<<<<<< HEAD
                             line=dict(color=color, width=2),
                             opacity=opcty,
                             showlegend=showme,
                             line_shape='hv',
                             name=f"{pendulum.from_timestamp(weather_time, tz="America/New_York").hour}" 
-=======
-                            line=dict(color=home_alone_line, width=2),
-                            opacity=0.2,
-                            showlegend=False,
-                            line_shape='hv'
->>>>>>> d5832dfe
                         )
                     )
 
